import numpy as np
import pandas as pd
import pytest

from portfolyo import Kind, PfLine, create, dev, testing, tools

# @dataclass
# class InteropTestObject:
#     value: Any
#     has_name: bool
#     has_unit: bool
#     in_defunit: Any  # None if conversion impossible
#     error_name_unit_compatible: bool = False  # True if name and unit don't fit together
#     error_unit_unknown: bool = False


# def interoperability_test_object_generator():
#     # first unit is the default one.
#     name_unit = {
#         "": [(1, "")],
#         "w": [(1, "MW"), (1e6, "W"), (3.6e9, "J/h"), (1e-3, "GW"), (None, "Eur/MW")],
#         "q": [(1, "MWh"), (1e6, "Wh"), (3.6e9, "J"), (1e-3, "GWh"), (None, "MW")],
#         "p": [(1, "Eur/MWh"), (0.1, "ct/kWh"), (1 / 3.6e3, "Eur/MJ"), (None, "Eur")],
#         "r": [(1, "Eur"), (100, "ctEur"), (1e-3, "kEur"), (None, "Eur*MW")],
#     }
#     values = []
#     # Single float
#     values.append((50, False, False, None))
#     # Single quantity
#     for name, units in name_unit.items():
#         defunit = units[0][1]
#         for factor, unit in units:
#             if factor:
#                 indef, unitunknown = Q_(50 * factor, defunit), False
#             else:
#                 indef, unitunknown = None, True
#             values.append(
#                 InteropTestObject(Q_(50, uni$t), False, True, indef, False, unitunknown)
#             )
#     # Dictionary and Series of values


@pytest.mark.parametrize(
    "columns,available",
    [
        ("w", "wq"),
        ("q", "wq"),
        ("p", "p"),
        ("pr", "wqpr"),
        ("qr", "wqpr"),
        ("pq", "wqpr"),
        ("wp", "wqpr"),
        ("wr", "wqpr"),
    ],
)
@pytest.mark.parametrize("constructor", [create.flatpfline, PfLine])
def test_flatpfline_access(columns: str, available: str, constructor: type):
    """Test if core data can be accessed by item and attribute."""

    df_in = dev.get_dataframe(columns=columns)
    result = constructor(df_in)

    testing.assert_index_equal(result.index, df_in.index)
    # testing.assert_index_equal(result["index"], df_in.index)# access by item is deprecated

    for col in list("wqpr"):
        if col in available and col in df_in:
            expected = df_in[col]
            testing.assert_series_equal(getattr(result, col), expected)
            # testing.assert_series_equal(result[col], expected) # access by item is deprecated
            testing.assert_series_equal(result.df[col], expected)
        elif col not in available:
            with pytest.raises(Exception):
                _ = getattr(result, col)
            with pytest.raises(KeyError):
                _ = result.df[col]


series = {}
for freq in ["MS", "D", "15min"]:
    idx = pd.date_range(
        "2020", "2020-04", freq=freq, inclusive="left", tz="Europe/Berlin"
    )
    p = pd.Series(50, idx)
    w = pd.Series(20, idx)
    q = w * tools.duration.index(w.index).pint.m
    series[freq] = {"i": idx, "w": w, "q": q, "p": p, "r": q * p}


@pytest.mark.parametrize(
    "columns, dtype",
    [("w", "pint[MW]"), ("q", "pint[MWh]"), ("p", "pint[Eur/MWh]"), ("r", "pint[Eur]")],
)
@pytest.mark.parametrize("freq_in", ["MS", "D", "15min"])
@pytest.mark.parametrize("freq_out", ["MS", "D", "15min"])
def test_flatpfline_asfreqcorrect1(
    freq_in: str, freq_out: str, columns: str, dtype: str
):
    """Test if changing frequency is done correctly (when it's possible), for uniform pflines."""
    # pfl_in = create.flatpfline({col: series[freq_in][col] for col in columns})
    # !ATTN: before there were double columns such as pw or wr
    pfl_in = create.flatpfline(
        {col: series[freq_in][col].astype(dtype) for col in columns}
    )

    expected_out = create.flatpfline(
        {col: series[freq_out][col].astype(dtype) for col in columns}
    )
    pfl_out = pfl_in.asfreq(freq_out)
    assert pfl_out == expected_out


# Note: expected means that it either works or expects an error
@pytest.mark.parametrize(
    ("source_freq", "ref_freq", "expected"),
    [
        # downsampling
        ("15min", "h", True),
        ("15min", "D", True),
        ("h", "D", True),
        ("h", "MS", True),
        ("D", "MS", True),
        ("MS", "QS", True),
        ("MS", "QS-APR", True),
        ("QS", "YS-APR", True),
        ("QS", "YS", True),
        # upsampling
        ("D", "h", True),
        ("MS", "D", True),
        ("MS", "h", True),
        ("QS", "D", True),
        ("QS", "MS", True),
        ("YS", "QS", True),
        ("YS", "MS", True),
        ("YS-APR", "QS", True),
        # the same
        ("D", "D", True),
        ("MS", "MS", True),
        ("QS", "QS", True),
        ("QS", "QS-APR", True),
        ("QS", "QS-JAN", True),
        # ValueError
        ("QS", "QS-FEB", ValueError),
        ("QS", "YS-FEB", ValueError),
        ("YS-APR", "YS", ValueError),
        ("YS-FEB", "QS", ValueError),
    ],
)
@pytest.mark.parametrize("tz", [None, "Europe/Berlin"])
@pytest.mark.parametrize("columns", ["pr", "qr", "pq", "wp", "wr"])
def test_asfreq_with_new_freq(
    source_freq: str,
    ref_freq: str,
    expected: int | Exception,
    tz: str | None,
    columns: str,
):
    # create pfl with original freq
    # Includes at least 2 full years
    a, m, d = np.array([2016, 1, 1]) + np.random.randint(0, 12, 3)  # each + 0..11
    start = f"{a}-{m}-{d}"
    a, (m, d) = a + 3, np.array([1, 1]) + np.random.randint(0, 12, 2)  # each + 0..11
    end = f"{a}-{m}-{d}"
<<<<<<< HEAD
    i = pd.date_range(start, end, freq=freq, inclusive="left", tz=tz)
=======

    i = pd.date_range(start, end, freq=source_freq, inclusive="left", tz=tz)
>>>>>>> b1156721
    df = dev.get_dataframe(i, columns)
    pfl1 = create.flatpfline(df)

    if isinstance(expected, type) and issubclass(expected, Exception):
        with pytest.raises(expected):
            _ = pfl1.asfreq(ref_freq)
    else:
        pfl2 = pfl1.asfreq(ref_freq)
        # Compare the dataframes, only keep time intervals that are in both objects.
        if pfl1.kind is Kind.PRICE:
            df1, df2 = pfl1.p * pfl1.index.duration, pfl2.p * pfl2.index.duration
        else:
            cols = ["q"]
            if pfl1.kind is Kind.COMPLETE:
                cols.append("r")
            df1, df2 = pfl1.df[cols], pfl2.df[cols]

        mask1 = (df1.index >= df2.index[0]) & (df1.index.right <= df2.index.right[-1])
        mask2 = (df2.index >= df1.index[0]) & (df2.index.right <= df1.index.right[-1])
        df1, df2 = df1[mask1], df2[mask2]

        if df2.empty or df1.empty:
            return

        testing.assert_series_equal(df1.apply(np.sum), df2.apply(np.sum))


# case when the given index is too small to change into other freq-->always impossible
@pytest.mark.parametrize("freq", ["15min", "h", "D"])
@pytest.mark.parametrize("newfreq", ["MS", "QS", "YS"])
@pytest.mark.parametrize("kind", [Kind.COMPLETE, Kind.VOLUME, Kind.PRICE])
def test_flatpfline_asfreqimpossible(freq, newfreq, kind):
    """Test if changing frequency raises error if it's impossible."""
    i = pd.date_range(
        "2020-04-06", "2020-04-16", freq=freq, inclusive="left", tz="Europe/Berlin"
    )
    pfl = dev.get_flatpfline(i, kind)
    with pytest.raises((ValueError, TypeError)):
        _ = pfl.asfreq(newfreq)


# @pytest.mark.parametrize("kind", [Kind.COMPLETE, Kind.VOLUME, Kind.PRICE, Kind.REVENUE])
# @pytest.mark.parametrize("col", ["w", "q", "p", "r"])
# def test_flatpfline_setseries(kind, col):
#     """Test if series can be set on existing pfline."""
#     pfl_in = dev.get_flatpfline(kind=kind)
#
#     s = dev.get_series(pfl_in.index, col)
#
#     if kind is Kind.COMPLETE:  # Expecting error
#         with pytest.raises(Exception):
#             _ = pfl_in.set_r(s)
#         return
#
#     result = getattr(pfl_in, f"set_{col}")(s)
#     testing.assert_series_equal(getattr(result, col), s)
#     assert col in result.kind.available
#     if kind is Kind.VOLUME and col in ["w", "q"]:
#         expectedkind = Kind.VOLUME
#     elif kind is Kind.PRICE and col == "p":
#         expectedkind = Kind.PRICE
#     elif kind is Kind.REVENUE and col == "r":
#         expectedkind = Kind.REVENUE
#     else:
#         expectedkind = Kind.COMPLETE
#     assert result.kind is expectedkind<|MERGE_RESOLUTION|>--- conflicted
+++ resolved
@@ -161,12 +161,8 @@
     start = f"{a}-{m}-{d}"
     a, (m, d) = a + 3, np.array([1, 1]) + np.random.randint(0, 12, 2)  # each + 0..11
     end = f"{a}-{m}-{d}"
-<<<<<<< HEAD
-    i = pd.date_range(start, end, freq=freq, inclusive="left", tz=tz)
-=======
 
     i = pd.date_range(start, end, freq=source_freq, inclusive="left", tz=tz)
->>>>>>> b1156721
     df = dev.get_dataframe(i, columns)
     pfl1 = create.flatpfline(df)
 
