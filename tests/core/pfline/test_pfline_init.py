"""Test initialisation of PfLine, FlatPfLine, and NestedPfLine."""

import random
from dataclasses import dataclass
from enum import Enum
from typing import Any, Callable, Iterable

import pandas as pd
import pytest

import portfolyo as pf
from portfolyo import Kind, PfLine, create, dev
from portfolyo.core.pfline import classes

TEST_FREQUENCIES = [
    "15min",
    "h",
    "D",
    "MS",
    "QS",
    "QS-FEB",
    "QS-APR",
    "YS",
    "YS-FEB",
    "YS-APR",
]


@dataclass
class InitTestcase:
    data_in: Any  # The data to use in the initialisation
    expected_df: pd.DataFrame
    expected_kind: Kind


def _returntype(self, constructor):
    if constructor is create.flatpfline:
        return classes.FlatPfLine if self.value[1] else Exception
    elif constructor is create.nestedpfline:
        return classes.NestedPfLine if self.value[2] else Exception
    elif self is InputTypeA.FLATPFLINE:
        return classes.FlatPfLine
    elif self is InputTypeA.NESTEDPFLINE:
        return classes.NestedPfLine
    else:
        return classes.FlatPfLine if self.value[1] else classes.NestedPfLine


class InputTypeA(Enum):
    # for functions that take `columns` as a parameter.
    FLATDF = ("flatdf", True, False)  # name, can-be-turned-into-flat, can-...-nested
    FLATDICT = ("flatdict", True, False)
    FLATSERIES = ("flatseries", True, False)
    FLATPFLINE = ("flatpfline", True, False)
    NESTEDPFLINE = ("nestedpfline", True, True)

    returntype = _returntype


class InputTypeB(Enum):
    # for functions that take `kind` as a parameter.
    PFDICTFLAT = ("pfdictflat", False, True)
    PFDICTNESTED = ("pfdictnested", False, True)
    PFDICTMIX = ("pfdictmix", False, True)
    DICTINITIABLE_NOUNIT = ("object dict", False, True)
    DICTINITIABLE_UNIT = ("object-with-unit dict", False, True)
    MULTILEVELDF_NOUNIT = ("multileveldf", False, True)
    MULTILEVELDF_UNIT = ("multileveldf-with-units", False, True)

    returntype = _returntype


def get_testcase_A(
    i: pd.DatetimeIndex, columns: Iterable[str], inputtype: InputTypeA, has_unit: bool
) -> InitTestcase:
    """Create test case that uses ``columns`` as parameter."""

    # Data.
    df_out = dev.get_dataframe(i, columns, True)
    if has_unit:
        df = df_out
    else:
        df = df_out.astype(float)

    # Input data into the initialisation function.
    if inputtype is InputTypeA.FLATDF:
        data_in = df
    elif inputtype is InputTypeA.FLATDICT:
        data_in = {name: s for name, s in df.items()}
    elif inputtype is InputTypeA.FLATSERIES:
        data_in = [df[col] for col in columns]  # pass as list of series...
        if len(data_in) == 1:
            data_in = data_in[0]  # ... or as single series
        if not has_unit:
            df_out = Exception
    elif inputtype is InputTypeA.FLATPFLINE:
        data_in = create.flatpfline(df)
    elif inputtype is InputTypeA.NESTEDPFLINE:
        if columns in ["w", "q", "p", "qr", "wr"]:
            df1 = 0.4 * df
            df2 = 0.6 * df
        else:  # has price column
            othercol = columns.replace("p", "")
            df1 = df.mul({"p": 1, othercol: 0.4})
            df2 = df.mul({"p": 1, othercol: 0.6})
        data_in = create.nestedpfline(
            {"a": create.flatpfline(df1), "b": create.flatpfline(df2)}
        )
    else:
        raise ValueError("unknown inputtype")

    # Kind.
    if columns in ["w", "q"]:
        kind = Kind.VOLUME
    elif columns == "p":
        kind = Kind.PRICE
    else:
        kind = Kind.COMPLETE

    return InitTestcase(data_in, df_out, kind)


def get_testcase_B(
    i: pd.DatetimeIndex, kind: Kind, inputtype: InputTypeB
) -> InitTestcase:
    """Create test case that uses ``kind`` as parameter."""

    # Data.
    if inputtype is InputTypeB.PFDICTFLAT:
        data_in = {
            "child1": dev.get_flatpfline(i, kind),
            "child2": dev.get_flatpfline(i, kind),
        }
    elif inputtype is InputTypeB.PFDICTNESTED:
        data_in = {
            "child1": dev.get_nestedpfline(i, kind),
            "child2": dev.get_nestedpfline(i, kind),
        }
    elif inputtype is InputTypeB.PFDICTMIX:
        data_in = {
            "child1": dev.get_flatpfline(i, kind),
            "child2": dev.get_nestedpfline(i, kind),
        }
    elif inputtype in [InputTypeB.MULTILEVELDF_NOUNIT, InputTypeB.MULTILEVELDF_UNIT]:
        # only check one initalisable inputtype
        has_unit = inputtype is InputTypeB.MULTILEVELDF_UNIT
        data_in = {}
        for c in range(3):
            if kind is Kind.VOLUME:
                columns = random.choice(("w", "q"))
            elif kind is Kind.PRICE:
                columns = "p"
            elif kind is Kind.REVENUE:
                columns = "r"
            else:
                columns = random.choice(["wp", "wr", "qp", "qr", "pr"])
            data_in[f"child{c}"] = (
                get_testcase_A(i, columns, InputTypeA.FLATDF, has_unit).data_in,
            )

    elif inputtype in [InputTypeB.DICTINITIABLE_NOUNIT, InputTypeB.DICTINITIABLE_UNIT]:
        has_unit = inputtype is InputTypeB.DICTINITIABLE_UNIT
        columns = {
            Kind.PRICE: "p",
            Kind.VOLUME: "w",
            Kind.REVENUE: "r",
            Kind.COMPLETE: "wp",
        }[kind]
        data_in = pd.concat(
            [
                dev.get_dataframe(i, columns, has_unit),
                dev.get_dataframe(i, columns, has_unit),
            ],
            axis=1,
            keys=["child1", "child2"],
        )

    return InitTestcase(data_in, None, kind)


def anyerror(*args):
    for a in args:
        if isinstance(a, type) and issubclass(a, Exception):
            return a
    return None


@pytest.mark.only_on_pr
@pytest.mark.parametrize("freq", TEST_FREQUENCIES[::2])
@pytest.mark.parametrize("tz", ["Europe/Berlin", None])
@pytest.mark.parametrize("columns", ["w", "q", "p", "pr", "qr", "pq", "wp", "wr"])
@pytest.mark.parametrize("inputtype", InputTypeA)
@pytest.mark.parametrize("has_unit", [True, False])
@pytest.mark.parametrize(
    "constructor", [PfLine, create.flatpfline, create.nestedpfline]
)
def test_init_A(
    freq: str,
    tz: str,
    columns: Iterable[str],
    inputtype: InputTypeA,
    has_unit: bool,
    constructor: Callable | type,
):
    """Test if pfline can be initialized correctly from a flat testcase."""

    i = dev.get_index(freq, tz)
    itc = get_testcase_A(i, columns, inputtype, has_unit)

    expected_type = inputtype.returntype(constructor)
    if expected_error := anyerror(expected_type, itc.expected_df):
        with pytest.raises(expected_error):
            _ = constructor(itc.data_in)
        return

    result = constructor(itc.data_in)
    result_df = result.dataframe(columns, childlevels=0)  # subset, for comparison

    assert isinstance(result, expected_type)
    if type(itc.data_in) is type(constructor):
        assert result is itc.data_in  # assert no copy but reference.
    pf.testing.assert_frame_equal(result_df, itc.expected_df.rename_axis("ts_left"))
    assert result.kind is itc.expected_kind
    if expected_type is classes.NestedPfLine:
        assert len(result)


@pytest.mark.only_on_pr
@pytest.mark.parametrize("freq", TEST_FREQUENCIES[::2])
@pytest.mark.parametrize("tz", ["Europe/Berlin", None])
@pytest.mark.parametrize("kind", Kind)
@pytest.mark.parametrize("inputtype", InputTypeB)
@pytest.mark.parametrize(
    "constructor", [PfLine, create.flatpfline, create.nestedpfline]
)
def test_init_B(
    freq: str,
    tz: str,
    kind: Kind,
    inputtype: InputTypeB,
    constructor: type,
):
    """Test if pfline can be initialized correctly from a more complex testcase."""
    i = dev.get_index(freq, tz)
    itc = get_testcase_B(i, kind, inputtype)
    expected_type = inputtype.returntype(constructor)

    if expected_error := anyerror(expected_type):
        with pytest.raises(expected_error):
            _ = constructor(itc.data_in)
        return

    result = constructor(itc.data_in)

    assert isinstance(result, expected_type)
    assert result.kind is itc.expected_kind


@pytest.mark.parametrize("col", ["q", "w", "p", "r"])
def test_init_with_integers(col: str):
    """Test if a series of integers is correctly converted into floats."""
    i = pd.date_range("2020", freq="MS", periods=3)
    magnitude = pd.Series([100, 200, -500], i)
    unit = pf.tools.unit.NAMES_AND_UNITS[col]
    s = magnitude.astype(f"pint[{unit}]")
    pfl = pf.PfLine(s)
    for dtype in pfl.df.pint.dequantify().dtypes.values:
        assert not pd.api.types.is_integer_dtype(dtype)


@pytest.mark.parametrize("inclusive", ["left", "both"])
<<<<<<< HEAD
@pytest.mark.parametrize("freq", ["15T", "H"])
=======
@pytest.mark.parametrize("freq", ["15min", "h"])
>>>>>>> 8cc59860
def test_contain_whole_day(inclusive: str, freq: str):
    """An index must contain full days.
    For hourly-or-shorter values, this means that the start time of the first period () must equal the end time of the
    last period (), which is not the case."""
    index = pd.date_range(
        "2020-01-01", "2020-02-01", freq=freq, tz="Europe/Berlin", inclusive=inclusive
    )
    if inclusive == "left":
        # This should work without any error
        pfl = dev.get_flatpfline(index)
        assert isinstance(pfl, PfLine)
    else:
        # For "both" inclusive, it should raise an error
        with pytest.raises(ValueError):
            pfl = dev.get_flatpfline(index)


<<<<<<< HEAD
@pytest.mark.parametrize("freq", ["D", "MS", "QS", "AS"])
=======
@pytest.mark.parametrize("freq", ["D", "MS", "QS", "YS"])
>>>>>>> 8cc59860
def test_equal_sod(freq: str):
    """In an index with daily-or-longer values, all timestamps (all periods) should start at the same time ."""
    i = pd.date_range("2024-03-28", freq=freq, periods=10, tz="Europe/Berlin")
    s = pd.Series(range(len(i)), i)
    s = s.tz_convert(None)
    s_pint = s.astype("pint[MW]")
    with pytest.raises(ValueError):
        pf.PfLine(s_pint)<|MERGE_RESOLUTION|>--- conflicted
+++ resolved
@@ -269,11 +269,7 @@
 
 
 @pytest.mark.parametrize("inclusive", ["left", "both"])
-<<<<<<< HEAD
-@pytest.mark.parametrize("freq", ["15T", "H"])
-=======
 @pytest.mark.parametrize("freq", ["15min", "h"])
->>>>>>> 8cc59860
 def test_contain_whole_day(inclusive: str, freq: str):
     """An index must contain full days.
     For hourly-or-shorter values, this means that the start time of the first period () must equal the end time of the
@@ -291,11 +287,7 @@
             pfl = dev.get_flatpfline(index)
 
 
-<<<<<<< HEAD
-@pytest.mark.parametrize("freq", ["D", "MS", "QS", "AS"])
-=======
 @pytest.mark.parametrize("freq", ["D", "MS", "QS", "YS"])
->>>>>>> 8cc59860
 def test_equal_sod(freq: str):
     """In an index with daily-or-longer values, all timestamps (all periods) should start at the same time ."""
     i = pd.date_range("2024-03-28", freq=freq, periods=10, tz="Europe/Berlin")
