--- conflicted
+++ resolved
@@ -18,11 +18,7 @@
 s_less = dev.get_series(i_less, "")
 i_more = pd.date_range("2019-12-15", freq="D", periods=100)
 s_more = dev.get_series(i_more, "")
-<<<<<<< HEAD
-i_difffreq = pd.date_range("2020", freq="H", periods=24 * 5)
-=======
 i_difffreq = pd.date_range("2020", freq="h", periods=24 * 5)
->>>>>>> 8cc59860
 s_difffreq = dev.get_series(i_difffreq, "")
 
 
@@ -513,11 +509,7 @@
 
 
 @pytest.mark.parametrize("inclusive", ["left", "both"])
-<<<<<<< HEAD
-@pytest.mark.parametrize("freq", ["15T", "H"])
-=======
 @pytest.mark.parametrize("freq", ["15min", "h"])
->>>>>>> 8cc59860
 def test_contain_whole_day(inclusive: str, freq: str):
     """An index must contain full days.
     For hourly-or-shorter values, this means that the start time of the first period () must equal the end time of the
