--- conflicted
+++ resolved
@@ -2,12 +2,6 @@
 import pytest
 from portfolyo import testing, tools
 
-<<<<<<< HEAD
-
-@pytest.fixture(params=["2020-01-01", "2020-04-01"])
-def startdate(request) -> str:
-    return request.param
-=======
 TESTCASES = [  # ts, freq, expected_hours
     # First day of X and start of day.
     ("2020-01-01", "15min", (0.25, 0.25)),
@@ -83,27 +77,6 @@
 ]
 
 
-@pytest.mark.parametrize("tz", [None, "Europe/Berlin", "Asia/Kolkata"])
-@pytest.mark.parametrize(("ts", "freq", "expected_hours"), TESTCASES)
-def test_duration_index(ts: str, freq: str, tz: str, expected_hours: str):
-    """Test if duration is correctly calculated for index."""
-    do_test_index(ts, freq, tz, expected_hours)
-
-
-@pytest.mark.parametrize(("ts", "freq", "expected_hours"), TESTCASES_DST)
-def test_duration_index_dst(ts: str, freq: str, expected_hours: str):
-    """Test if duration is correctly calculated for index with dst-transition."""
-    do_test_index(ts, freq, "Europe/Berlin", expected_hours)
-
-
-@pytest.mark.parametrize("tz", [None, "Europe/Berlin", "Asia/Kolkata"])
-@pytest.mark.parametrize(("ts", "freq", "expected_hours"), TESTCASES)
-def test_duration_stamp(ts, freq, expected_hours, tz):
-    """Test if duration in correctly calculated for timestamps."""
-    do_test_stamp(ts, freq, tz, expected_hours)
->>>>>>> b1156721
-
-
 @pytest.fixture
 def startts(startdate, startofday, tz) -> pd.Timestamp:
     return pd.Timestamp(f"{startdate} {startofday}", tz=tz)
