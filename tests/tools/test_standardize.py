--- conflicted
+++ resolved
@@ -86,10 +86,7 @@
         result = tools.standardize.frame(expected, force, **kw)
         pd.testing.assert_series_equal(result, expected)
         # 2: Series.
-<<<<<<< HEAD
-=======
         # series = pd.Series(in_vals, iin)
->>>>>>> 8cc59860
         result = tools.standardize.frame(
             pd.Series(in_vals, iin), force, bound=bound, **kw
         )
@@ -155,11 +152,7 @@
 @pytest.mark.parametrize("in_tz", [None, "Europe/Berlin"])
 @pytest.mark.parametrize("floating", [True, False])
 @pytest.mark.parametrize("force", ["agnostic", "aware"])
-<<<<<<< HEAD
-@pytest.mark.parametrize("freq", [*tools.freq.FREQUENCIES, "Q", "M", "AS-FEB"])
-=======
 @pytest.mark.parametrize("freq", TEST_FREQUENCIES)
->>>>>>> 8cc59860
 def test_standardize_freq(freq, in_tz, floating, series_or_df, force):
     """Test raising errors when passing invalid frequencies."""
     out_tz = "Europe/Berlin"
@@ -186,11 +179,7 @@
 @pytest.mark.parametrize("series_or_df", ["series", "df"])
 @pytest.mark.parametrize("remove", ["remove_some", "remove_none"])
 @pytest.mark.parametrize("in_tz", [None, "Europe/Berlin"])
-<<<<<<< HEAD
-@pytest.mark.parametrize("freq", tools.freq.FREQUENCIES)
-=======
 @pytest.mark.parametrize("freq", TEST_FREQUENCIES)
->>>>>>> 8cc59860
 def test_standardize_gaps(freq, in_tz, remove, series_or_df):
     """Test raising errors on index with gaps. Don't test timezone-conversion."""
     force = "agnostic" if in_tz is None else "aware"
@@ -209,11 +198,7 @@
     # See if error is raised.
     if (
         # fr has frequency, but it's a forbidden frequency
-<<<<<<< HEAD
-        (remove == "remove_none" and freq not in tools.freq.FREQUENCIES)
-=======
         (remove == "remove_none" and freq not in TEST_FREQUENCIES)
->>>>>>> 8cc59860
         # fr does not have frequency
         or (remove == "remove_some")
     ):
