"""Simply test if functions don't raise an error"""

import datetime as dt

import pytest

from portfolyo import Kind, dev
from portfolyo.core.pfline import classes


@pytest.mark.parametrize("tz", [None, "Europe/Berlin", "Asia/Kolkata"])
@pytest.mark.parametrize(
    ("freq", "startdate", "start_of_day"),
    [
        (None, None, None),
<<<<<<< HEAD
        ("H", "2020", None),
        ("D", "2020", None),
        ("MS", "2020", None),
        ("QS", "2020", None),
        ("AS", "2020", None),
        ("H", "2020-04-21", dt.time(hour=15)),
=======
        ("h", "2020", None),
        ("D", "2020", None),
        ("MS", "2020", None),
        ("QS", "2020", None),
        ("YS", "2020", None),
        ("h", "2020-04-21", dt.time(hour=15)),
>>>>>>> 8cc59860
        ("D", "2020-04-21", None),
        ("MS", "2020-04", None),
        ("QS", "2020-04", None),
    ],
)
def test_index(freq, tz, startdate, start_of_day):
    """Test index creation."""
    _ = dev.get_index() if freq is None else dev.get_index(freq, tz, startdate)


@pytest.mark.parametrize("request_unit", [True, False])
@pytest.mark.parametrize(
    ("name", "name_has_unit"),
    [("q", True), ("w", True), ("r", True), ("p", True), ("x", False)],
)
@pytest.mark.parametrize("tz", [None, "Europe/Berlin", "Asia/Kolkata"])
@pytest.mark.parametrize(
    ("freq", "startdate", "start_of_day"),
    [
        (None, None, None),
<<<<<<< HEAD
        ("H", "2020-04-21", dt.time(hour=15)),
        ("D", "2020-04-21", None),
        ("MS", "2020-04", None),
        ("QS", "2020-04", None),
        ("AS", "2020", None),
=======
        ("h", "2020-04-21", dt.time(hour=15)),
        ("D", "2020-04-21", None),
        ("MS", "2020-04", None),
        ("QS", "2020-04", None),
        ("YS", "2020", None),
>>>>>>> 8cc59860
    ],
)
def test_series(freq, tz, startdate, name, name_has_unit, request_unit, start_of_day):
    """Test series creation."""
    i = (
        None
        if freq is None
        else dev.get_index(freq, tz, startdate, start_of_day=start_of_day)
    )
    s = dev.get_series(i, name, request_unit)
    if request_unit and name_has_unit:
        _ = s.pint.magnitude
    else:
        with pytest.raises((ValueError, AttributeError)):
            _ = s.pint.magnitude


@pytest.mark.parametrize("request_unit", [True, False])
@pytest.mark.parametrize(
    ("cols", "first_col_has_unit"),
    [
        ("q", True),
        ("wq", True),
        ("rp", True),
        ("prwq", True),
        ("qx", True),
        ("xq", False),
        ("xy", False),
    ],
)
@pytest.mark.parametrize("tz", [None, "Europe/Berlin", "Asia/Kolkata"])
@pytest.mark.parametrize(
    ("freq", "startdate", "start_of_day"),
    [
        (None, None, None),
<<<<<<< HEAD
        ("H", "2020-04-21", dt.time(hour=15)),
        ("D", "2020-04-21", None),
        ("MS", "2020-04", None),
        ("QS", "2020-04", None),
        ("AS", "2020", None),
=======
        ("h", "2020-04-21", dt.time(hour=15)),
        ("D", "2020-04-21", None),
        ("MS", "2020-04", None),
        ("QS", "2020-04", None),
        ("YS", "2020", None),
>>>>>>> 8cc59860
    ],
)
def test_dataframe(
    freq, tz, startdate, cols, first_col_has_unit, request_unit, start_of_day
):
    """Test dataframe creation."""
    i = (
        None
        if freq is None
        else dev.get_index(freq, tz, startdate, start_of_day=start_of_day)
    )
    df = dev.get_dataframe(i, cols, request_unit)
    unit = df.pint.dequantify().columns.get_level_values("unit")[0]
    if request_unit and first_col_has_unit:
        assert unit != "No Unit"
    else:
        assert unit == "No Unit"


@pytest.mark.parametrize("kind", [Kind.COMPLETE, Kind.VOLUME, Kind.PRICE])
@pytest.mark.parametrize("tz", [None, "Europe/Berlin", "Asia/Kolkata"])
@pytest.mark.parametrize(
    ("freq", "startdate", "start_of_day"),
    [
        (None, None, None),
<<<<<<< HEAD
        ("H", "2020-04-21", dt.time(hour=15)),
        ("D", "2020-04-21", None),
        ("MS", "2020-04", None),
        ("QS", "2020-04", None),
        ("AS", "2020", None),
=======
        ("h", "2020-04-21", dt.time(hour=15)),
        ("D", "2020-04-21", None),
        ("MS", "2020-04", None),
        ("QS", "2020-04", None),
        ("YS", "2020", None),
>>>>>>> 8cc59860
    ],
)
def test_flatnestedpfline(freq, tz, startdate, kind, start_of_day):
    """Test flatpfline and nestedpfline creation."""
    i = (
        None
        if freq is None
        else dev.get_index(freq, tz, startdate, start_of_day=start_of_day)
    )
    _ = dev.get_flatpfline(i, kind)
    _ = dev.get_nestedpfline(i, kind)


@pytest.mark.parametrize("max_nlevels", [1, 2, 3])
@pytest.mark.parametrize("kind", [Kind.COMPLETE, Kind.VOLUME, Kind.PRICE])
@pytest.mark.parametrize("tz", [None, "Europe/Berlin", "Asia/Kolkata"])
@pytest.mark.parametrize(
    ("freq", "startdate", "start_of_day"),
    [
        (None, None, None),
<<<<<<< HEAD
        ("H", "2020-04-21", dt.time(hour=15)),
        ("D", "2020-04-21", None),
        ("MS", "2020-04", None),
        ("QS", "2020-04", None),
        ("AS", "2020", None),
=======
        ("h", "2020-04-21", dt.time(hour=15)),
        ("D", "2020-04-21", None),
        ("MS", "2020-04", None),
        ("QS", "2020-04", None),
        ("YS", "2020", None),
>>>>>>> 8cc59860
    ],
)
def test_pfline(freq, tz, startdate, kind, max_nlevels, start_of_day):
    """Test that pfline can be created."""
    i = (
        None
        if freq is None
        else dev.get_index(freq, tz, startdate, start_of_day=start_of_day)
    )
    pfl = dev.get_randompfline(i, kind, max_nlevels)
    if max_nlevels == 1:
        assert isinstance(pfl, classes.FlatPfLine)<|MERGE_RESOLUTION|>--- conflicted
+++ resolved
@@ -13,21 +13,12 @@
     ("freq", "startdate", "start_of_day"),
     [
         (None, None, None),
-<<<<<<< HEAD
-        ("H", "2020", None),
-        ("D", "2020", None),
-        ("MS", "2020", None),
-        ("QS", "2020", None),
-        ("AS", "2020", None),
-        ("H", "2020-04-21", dt.time(hour=15)),
-=======
         ("h", "2020", None),
         ("D", "2020", None),
         ("MS", "2020", None),
         ("QS", "2020", None),
         ("YS", "2020", None),
         ("h", "2020-04-21", dt.time(hour=15)),
->>>>>>> 8cc59860
         ("D", "2020-04-21", None),
         ("MS", "2020-04", None),
         ("QS", "2020-04", None),
@@ -48,19 +39,11 @@
     ("freq", "startdate", "start_of_day"),
     [
         (None, None, None),
-<<<<<<< HEAD
-        ("H", "2020-04-21", dt.time(hour=15)),
-        ("D", "2020-04-21", None),
-        ("MS", "2020-04", None),
-        ("QS", "2020-04", None),
-        ("AS", "2020", None),
-=======
         ("h", "2020-04-21", dt.time(hour=15)),
         ("D", "2020-04-21", None),
         ("MS", "2020-04", None),
         ("QS", "2020-04", None),
         ("YS", "2020", None),
->>>>>>> 8cc59860
     ],
 )
 def test_series(freq, tz, startdate, name, name_has_unit, request_unit, start_of_day):
@@ -96,19 +79,11 @@
     ("freq", "startdate", "start_of_day"),
     [
         (None, None, None),
-<<<<<<< HEAD
-        ("H", "2020-04-21", dt.time(hour=15)),
-        ("D", "2020-04-21", None),
-        ("MS", "2020-04", None),
-        ("QS", "2020-04", None),
-        ("AS", "2020", None),
-=======
         ("h", "2020-04-21", dt.time(hour=15)),
         ("D", "2020-04-21", None),
         ("MS", "2020-04", None),
         ("QS", "2020-04", None),
         ("YS", "2020", None),
->>>>>>> 8cc59860
     ],
 )
 def test_dataframe(
@@ -134,19 +109,11 @@
     ("freq", "startdate", "start_of_day"),
     [
         (None, None, None),
-<<<<<<< HEAD
-        ("H", "2020-04-21", dt.time(hour=15)),
-        ("D", "2020-04-21", None),
-        ("MS", "2020-04", None),
-        ("QS", "2020-04", None),
-        ("AS", "2020", None),
-=======
         ("h", "2020-04-21", dt.time(hour=15)),
         ("D", "2020-04-21", None),
         ("MS", "2020-04", None),
         ("QS", "2020-04", None),
         ("YS", "2020", None),
->>>>>>> 8cc59860
     ],
 )
 def test_flatnestedpfline(freq, tz, startdate, kind, start_of_day):
@@ -167,19 +134,11 @@
     ("freq", "startdate", "start_of_day"),
     [
         (None, None, None),
-<<<<<<< HEAD
-        ("H", "2020-04-21", dt.time(hour=15)),
-        ("D", "2020-04-21", None),
-        ("MS", "2020-04", None),
-        ("QS", "2020-04", None),
-        ("AS", "2020", None),
-=======
         ("h", "2020-04-21", dt.time(hour=15)),
         ("D", "2020-04-21", None),
         ("MS", "2020-04", None),
         ("QS", "2020-04", None),
         ("YS", "2020", None),
->>>>>>> 8cc59860
     ],
 )
 def test_pfline(freq, tz, startdate, kind, max_nlevels, start_of_day):
