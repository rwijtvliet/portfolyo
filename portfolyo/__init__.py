"""Package to analyse and manipulate timeseries related to power and gas offtake portfolios."""

from . import _version, dev, tools
from .core import extendpandas  # extend functionalty of pandas
from .core import suppresswarnings
from .core.pfline import Kind, PfLine, Structure, create
from .core.pfstate import PfState
from .tools import testing
from .tools2.changeyear import map_to_year
from .tools2.concat import general as concat
from .tools2.intersect import indexable as intersection
from .tools2.plot import plot_pfstates
from .tools.changefreq import averagable as asfreq_avg
from .tools.changefreq import summable as asfreq_sum
from .tools.changeyear import characterize_index, map_frame_to_year
<<<<<<< HEAD
from .tools.freq import FREQUENCIES
=======
from .tools.freq import assert_freq_valid
>>>>>>> 8cc59860
from .tools.hedge import hedge
from .tools.peakfn import PeakFunction
from .tools.peakfn import factory as create_peakfn
from .tools.product import germanpower_peakfn, is_peak_hour
from .tools.standardize import frame as standardize
from .tools.tzone import force_agnostic, force_aware
from .tools.unit import Q_, Unit, ureg
from .tools.wavg import general as wavg

VOLUME = Kind.VOLUME
PRICE = Kind.PRICE
REVENUE = Kind.REVENUE
COMPLETE = Kind.COMPLETE

extendpandas.apply()
suppresswarnings.apply()

__version__ = _version.get_versions()["version"]
__all__ = ["tools", "dev", "PfLine", "PfState"]<|MERGE_RESOLUTION|>--- conflicted
+++ resolved
@@ -13,11 +13,7 @@
 from .tools.changefreq import averagable as asfreq_avg
 from .tools.changefreq import summable as asfreq_sum
 from .tools.changeyear import characterize_index, map_frame_to_year
-<<<<<<< HEAD
-from .tools.freq import FREQUENCIES
-=======
 from .tools.freq import assert_freq_valid
->>>>>>> 8cc59860
 from .tools.hedge import hedge
 from .tools.peakfn import PeakFunction
 from .tools.peakfn import factory as create_peakfn
