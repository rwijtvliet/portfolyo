"""Create somewhat realistic curves."""

from typing import Tuple

import numpy as np
import pandas as pd

from ..tools import unit  # noqa # ensure we use current ureg
from ..tools.product import germanpower_peakfn


def w_offtake(
    i: pd.DatetimeIndex,
    avg: float = 100.0,
    year_amp: float = 0.20,
    week_amp: float = 0.10,
    day_amp: float = 0.30,
    rand_amp: float = 0.02,
    has_unit: bool = True,
) -> pd.Series:
    """Create a more or less realistic-looking offtake timeseries.

    Parameters
    ----------
    i : pd.DatetimeIndex
        Timestamps for which to create offtake.
    avg : float, optional (default: 100.0)
        Average offtake in MW.
    year_amp : float, optional (default: 0.2)
        Yearly amplitude as fraction of average. If positive: winter offtake > summer offtake.
    week_amp : float, optional (default: 0.1)
        Weekly amplitude as fraction of average. If positive: midweek offtake > weekend offtake.
    day_amp : float, optional (default: 0.3)
        Day amplitude as fraction of average. If positive: midday offtake > night offtake.
    rand_amp : float, optional (default: 0.02)
        Random amplitude as fraction of average.
    has_unit : bool, optional (default: True)
        If True, return Series with pint unit in MW.

    Returns
    -------
    pd.Series
        Offtake timeseries.
    """
    if year_amp + day_amp + week_amp + rand_amp > 1:
        raise ValueError(
            f"Sum of fractional amplitudes ({year_amp:.1%} and {day_amp:.1%} and"
            f" {week_amp:.1%} and {rand_amp:.1%}) should not exceed 100%."
        )
    # year angle: 1jan0:00..1jan0:00 -> 0..2pi
    ya = i.map(lambda ts: ts.dayofyear) / 365 * np.pi * 2
    # week angle: Sun0:00..Sun0:00 -> 0..2pi
    wa = (i.map(lambda ts: (ts.weekday() + 1) * 24 + ts.hour) / 168) * np.pi * 2
    # day angle: 0:00..0:00 -> 0..2pi
    da = i.map(lambda ts: (ts.hour * 60 + ts.minute)) / 1440 * np.pi * 2
    # Values: max mid-Jan, mid-week, at 15:00
    yv = year_amp * np.cos(ya - 0.28)
    wv = week_amp * (0.5 - 0.8 * np.cos(wa) - np.cos(2 * wa) / 2 - np.cos(3 * wa) / 6)
    dv = day_amp * (-0.7 * np.cos(da - 0.79) - 0.3 * np.sin(da * 2))
    rv = rand_amp * (1 + 2 * np.random.rand(len(i)))  # TODO: Random mean-reverting walk
    s = pd.Series(avg * (1 + yv + dv + wv + rv), i, name="w")
    return s if not has_unit else s.astype("pint[MW]")


def p_marketprices(
    i: pd.DatetimeIndex,
    avg: float = 100.0,
    year_amp: float = 0.30,
    week_amp: float = 0.05,
    peak_amp: float = 0.30,
    has_unit: bool = True,
) -> pd.Series:
    """Create a more or less realistic-looking forward price curve timeseries.

    Parameters
    ----------
    i : pd.DatetimeIndex
        Timestamps for which to create prices.
    avg : float, optional (default: 100.0)
        Average price in Eur/MWh.
    year_amp : float, optional (default: 0.3)
        Yearly amplitude as fraction of average. If positive: winter prices > summer prices.
    week_amp : float, optional (default: 0.05)
        Weekly amplitude as fraction of average. If positive: midweek prices > weekend prices.
    peak_amp : float, optional (default: 0.3)
        Peak-offpeak amplitude as fraction of average. If positive: peak prices > offpeak prices.
    has_unit : bool, optional (default: True)
        If True, return Series with pint unit in Eur/MWh.

    Returns
    -------
    pd.Series
        Price timeseries.
    """
    if year_amp + week_amp + peak_amp > 1:
        raise ValueError(
            f"Sum of fractional amplitudes ({year_amp:.1%} and {week_amp:.1%} and"
            f" {peak_amp:.1%}) should not exceed 100%."
        )
    # year angle: 1jan0:00..1jan0:00 -> 0..2pi. But: uniform within month
    ya = i.map(lambda ts: ts.month) / 12 * np.pi * 2
    # week angle: Sun0:00..Sun0:00 -> 0..2pi. But: uniform within day.
    wa = i.map(lambda ts: ts.weekday() + 1) / 7 * np.pi * 2
    # peak fraction: -1 (middle of offpeak hours) .. 1 (middle of peak hours)
    if i.freq in ["h", "15min"]:
        b = np.array([0.5, 0.8, 1, 0.8, 0.5])
        if i.freq == "15min":  # repeat every value 4 times
            b = np.array([[bb, bb, bb, bb] for bb in b]).flatten()
        b = b[: len(i)]  # slice in case i is very short
        pa = np.convolve(-1 + 2 * germanpower_peakfn(i), b / sum(b), mode="same")
    else:
        pa = np.zeros(len(i))
    # Values
    yv = year_amp * np.cos(ya - 0.35)  # max in feb
    wv = week_amp * np.cos(wa - 1.07)  # max on tuesday
    pv = peak_amp * pa
    s = pd.Series(avg * (1 + yv + wv + pv), i, name="p")
    return s if not has_unit else s.astype("pint[Eur/MWh]")


def wp_sourced(
    w_offtake: pd.Series,
    freq: str = "MS",
    w_avg: float = 0.6,
    p_avg: float = 100.0,
    rand_amp: float = 0.2,
    has_unit: bool = True,
) -> Tuple[pd.Series]:
    """Create a more or less realistic-looking sourcing volume and sourcing price timeseries.

    Parameters
    ----------
    w_offtake : pd.Series
        Offtake volume timeseries for which to create sourced volume and price timeseries.
    freq : str, optional (default: 'MS')
        Frequency within which sourcing volume and price are uniform.
    w_avg : float, optional (default: 0.6)
        Average sourced fraction.
    p_avg : float, optional (default: 100.0)
        Average hedge price in Eur/MWh.
    rand_amp : float, optional (default: 0.2)
        Random amplitude, both of sourced fraction (absolute) and of price (as fraction).
    has_unit : bool, optional (default: True)
        If True, return Series with unit.
        - volume series: same unit as ``w_offtake`` or else with pint unit in MW.
        - price series: with pint unit in Eur/MWh.

    Returns
    -------
    (pd.Series, pd.Series)
        Sourced volume timeseries and sourced price timeseries.
    """
    # Prepare series for resampling.
    if hasattr(w_offtake, "pint"):
        w_unit = w_offtake.pint.units
        sin = -1 * w_offtake.pint.magnitude
    else:
        w_unit = None
        sin = -1 * w_offtake

    # Do resampling.
    def calc_wp(sub_s):
        wval = sub_s.mean() * (w_avg + rand_amp * np.random.uniform(-1, 1))
        pval = p_avg * (1 + rand_amp * np.random.uniform(-1, 1))
        return pd.DataFrame({"p": pval, "w": wval}, sub_s.index)

    def group_and_calc(s):
        return s.resample(freq, group_keys=False).apply(calc_wp)

<<<<<<< HEAD
    if sin.index.freq in ["15T", "H"]:
=======
    if sin.index.freq in ["15min", "h"]:
>>>>>>> 8cc59860
        is_peak = germanpower_peakfn(sin.index)  # avoid running on each ts individually
        df = sin.groupby(is_peak, group_keys=False).apply(group_and_calc)
    else:
        df = group_and_calc(sin)
    w, p = df.w, df.p

    # Add unit if wanted.
    if has_unit:
        wunit = f"pint[{w_unit:P}]" if w_unit is not None else "pint[MW]"
        w = w.astype(wunit)
        p = p.astype("pint[Eur/MWh]")
    return w, p<|MERGE_RESOLUTION|>--- conflicted
+++ resolved
@@ -167,11 +167,7 @@
     def group_and_calc(s):
         return s.resample(freq, group_keys=False).apply(calc_wp)
 
-<<<<<<< HEAD
-    if sin.index.freq in ["15T", "H"]:
-=======
     if sin.index.freq in ["15min", "h"]:
->>>>>>> 8cc59860
         is_peak = germanpower_peakfn(sin.index)  # avoid running on each ts individually
         df = sin.groupby(is_peak, group_keys=False).apply(group_and_calc)
     else:
