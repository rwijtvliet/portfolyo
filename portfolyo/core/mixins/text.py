"""String representation of PfLine and PfState objects."""
from __future__ import annotations

from typing import TYPE_CHECKING, Dict, Iterable

import colorama
import pandas as pd

from ... import tools
from .. import pfline

if TYPE_CHECKING:
    from ..pfline import PfLine
    from ..pfstate import PfState

COLORS = ["WHITE", "YELLOW", "CYAN", "GREEN", "RED", "BLUE", "MAGENTA", "BLACK"]
TREECOLORS = [colorama.Style.BRIGHT + getattr(colorama.Fore, f) for f in COLORS]
_UNITS = {"w": "MW", "q": "MWh", "p": "Eur/MWh", "r": "Eur"}
VALUEFORMAT = {"w": "{:,.1f}", "q": "{:,.0f}", "p": "{:,.2f}", "r": "{:,.0f}"}
DATETIMEFORMAT = "%Y-%m-%d %H:%M:%S %z"
COLWIDTHS = {"ts": 25, "w": 12, "q": 11, "p": 11, "r": 13}
MAX_DEPTH = 6


def _remove_color(text: str) -> str:
    """Remove all color from text."""
    for color in [colorama.Style.RESET_ALL, *TREECOLORS]:
        text = text.replace(color, "")
    return text


def _df_with_strvalues(df: pd.DataFrame, units: Dict = _UNITS):
    """Turn dataframe with single column names ('w', 'p', etc) into text strings."""
    if isinstance(df.columns, pd.MultiIndex):
        raise ValueError("Dataframe must have single column index; has MultiIndex.")
    str_series = {}
    for name, s in df.items():
        sin = s.pint.to(units.get(name)).pint.magnitude
        formt = VALUEFORMAT.get(name).format
        sout = sin.apply(formt).str.replace(",", " ", regex=False)
        str_series[name] = sout.mask(s.isna(), "")
    return pd.DataFrame(str_series)


def _df_with_strindex(df: pd.DataFrame, num_of_ts: int):
    """Turn datetime index of dataframe into text, and reduce number of rows."""
    df.index = df.index.map(
        lambda ts: ts.strftime(DATETIMEFORMAT).ljust(COLWIDTHS["ts"])
    )
    if len(df.index) > num_of_ts:
        i1, i2 = num_of_ts // 2, (num_of_ts - 1) // 2
        inter = pd.DataFrame([[".."] * len(df.columns)], [".."], df.columns)
        df = pd.concat([df.iloc[:i1], inter, df.iloc[-i2:]])
    return df


def _what(pfl: PfLine) -> str:
    return {
        pfline.Kind.PRICE: "price",
        pfline.Kind.VOLUME: "volume",
        pfline.Kind.COMPLETE: "price and volume",
    }[pfl.kind]


def _index_info(i: pd.DatetimeIndex) -> Iterable[str]:
    """Info about the index."""
<<<<<<< HEAD
    left = [
        ". Delivery period:      ",
        f"         timezone: {i.tz or 'none'}  ",
        f"     start-of-day: {i[0].time()}  ",
    ]
    right = [
        f"start: {i[0]} (incl)",
        f"  end: {tools.right.index(i)[-1]} (excl)",
        f" freq: {i.freq} ({len(i)} datapoints)",
=======
    return [
        f". Start: {i[0]                    } (incl)    . Timezone    : {i.tz or 'none'}  ",
        f". End  : {tools.right.index(i)[-1]} (excl)    . Start-of-day: {i[0].time()}  ",
        f". Freq : {i.freq} ({len(i)} datapoints)",
>>>>>>> 306e66ca
    ]
    maxlen = max(len(line) for line in left)
    return [f"{lft.ljust(maxlen)}{rgt}" for lft, rgt in zip(left, right)]


def _children_info(pfl: PfLine) -> Iterable[str]:
    """Info about the children of the portfolio line."""
    childtxt = [f"'{name}' ({_what(child)})" for name, child in pfl.items()]
    return [". Children: " + ("none" if not childtxt else ", ".join(childtxt))]


def _treedict(depth: int, is_last_child: bool, has_children: bool) -> Dict[str, str]:
    """Dictionary with 4 strings ('00', '01', '10', '11') that are used in drawing the tree."""
    colors = {"0": TREECOLORS[depth], "1": TREECOLORS[depth + 1]}
    tree = {}
    # 00 = first chars on header text line, #10 = first chars on other text lines
    if depth == 0:
        tree["00"] = colors["0"] + "─"
    else:
        tree["00"] = colors["0"] + ("└" if is_last_child else "├")
    tree["10"] = " " if is_last_child else (colors["0"] + "│")
    # 01 = following chars on header line, #11 = following chars on other text lines
    tree["01"] = (colors["1"] + "●" + colors["0"]) if has_children else "─"
    tree["01"] += "─" * (MAX_DEPTH - depth) + " "
    tree["11"] = ((colors["1"] + "│") if has_children else " ") + colors["0"]
    tree["11"] += " " * (MAX_DEPTH - depth + 3)
    return tree


def _dataheader(cols: Iterable[str] = "wqpr", units: Dict = _UNITS) -> Iterable[str]:
    out = [" " * 25] * 2  # width of timestamps
    for c in cols:
        width = COLWIDTHS[c] + 1
        out[0] += f"{c:>{width}}"
        out[1] += f"{units[c]:>{width}}"
    return out


# Main 3 functions that recursively call each other.


def _nestedtree(
    name: str,
    pfl: PfLine,
    cols: Iterable[str],
    num_of_ts: int,
    depth: int = 0,
    is_last: bool = True,
    is_only: bool = False,
) -> Iterable[str]:
    """Treeview of the portfolio line."""
    out = []
    tree = _treedict(depth, is_last, isinstance(pfl, pfline.MultiPfLine))
    # Name.
    out.append(tree["00"] + tree["01"] + name)
    # Top-level body block.
    if is_only and depth > 0:
        txtlines = ["(only contributor to parent data; has same values)"]
    else:
        txtlines = _flatdatablock(pfl, cols, num_of_ts)
    for txtline in txtlines:
        out.append(tree["10"] + tree["11"] + colorama.Style.RESET_ALL + txtline)
    # Add children if any.
    for txtline in _childrenlines(pfl, cols, num_of_ts, depth):
        out.append(tree["10"] + txtline)
    return out


def _flatdatablock(pfl: PfLine, cols: Iterable[str], num_of_ts: int) -> Iterable[str]:
    """The timestamps and data to be shown in a block, next to the tree."""
    # Obtain dataframe with index = timestamp as string and columns = one or more of 'qwpr'.
    df = pfl.df(cols, flatten=True)
    # . reduce number of timestamps to increase speed of conversion to strings.
    if len(df.index) > num_of_ts * 2:
        df = pd.concat([df.iloc[:num_of_ts, :], df.iloc[-num_of_ts:, :]], axis=0)
    # . turn values into strings.
    df = _df_with_strvalues(df)
    # . turn index into strings and reduce to wanted number of datapoints
    df = _df_with_strindex(df, num_of_ts)
    # . column withs
    col_space = {k: v for k, v in COLWIDTHS.items() if k in df}
    # Turn into list of strings.
    df_str = df.to_string(col_space=col_space, index_names=False, header=False)
    return df_str.split("\n")


def _childrenlines(
    pfl: PfLine, cols: Iterable[str], num_of_ts: int, depth: int
) -> Iterable[str]:
    """Treeview of only the children."""
    out = []
    if isinstance(pfl, pfline.SinglePfLine):
        return out
    for c, (name, child) in enumerate(pfl.items()):
        is_last, is_only = (c == len(pfl) - 1), (len(pfl) == 1)
        out.extend(
            _nestedtree(name, child, cols, num_of_ts, depth + 1, is_last, is_only)
        )
    return out


# Highest-level functions.


def pfl_as_string(pfl: PfLine, flatten: bool, num_of_ts: int, color: bool) -> str:
    lines = [f"PfLine object with {_what(pfl)} information."]
    lines.extend(_index_info(pfl.index))
    if isinstance(pfl, pfline.MultiPfLine):
        lines.extend(_children_info(pfl))
    cols = pfl.kind.available
    if flatten:
        lines.extend(_dataheader(cols))
        lines.extend([""])
        lines.extend(_flatdatablock(pfl, cols, num_of_ts))
    else:
        spaces = " " * (MAX_DEPTH + 5)
        lines.extend([spaces + txtline for txtline in _dataheader(cols)])
        lines.extend(_nestedtree("(this pfline)", pfl, cols, num_of_ts))
    txt = "\n".join(lines)
    return txt if color else _remove_color(txt)


def pfs_as_string(pfs: PfState, num_of_ts: int, color: bool) -> str:
    lines = ["PfState object."]
    lines.extend(_index_info(pfs.index))
    spaces = " " * (MAX_DEPTH + 5)
    lines.extend([spaces + txtline for txtline in _dataheader("wqpr")])
    lines.extend(_nestedtree("offtake", pfs.offtakevolume, "wqpr", num_of_ts))
    lines.extend(_nestedtree("pnl_cost", pfs.pnl_cost, "wqpr", num_of_ts))
    txt = "\n".join(lines)
    return txt if color else _remove_color(txt)


class PfLineText:
    def __repr__(self):
        return pfl_as_string(self, True, 20, False)

    def print(
        self: PfLine, flatten: bool = False, num_of_ts: int = 5, color: bool = True
    ) -> None:
        """Treeview of the portfolio line.

        Parameters
        ----------
        flatten : bool, optional (default: False)
            if True, show only the top-level (aggregated) information.
        num_of_ts : int, optional (default: 5)
            How many timestamps to show for each PfLine.
        color : bool, optional (default: True)
            Make tree structure clearer by including colors. May not work on all output
            devices.

        Returns
        -------
        None
        """
        print(pfl_as_string(self, flatten, num_of_ts, color))


class PfStateText:
    def __repr__(self):
        return pfs_as_string(self, 5, False)

    def print(self: PfState, num_of_ts: int = 5, color: bool = True) -> None:
        """Treeview of the portfolio state.

        Parameters
        ----------
        num_of_ts : int, optional (default: 5)
            How many timestamps to show for each PfLine.
        color : bool, optional (default: True)
            Make tree structure clearer by including colors. May not work on all output
            devices.

        Returns
        -------
        None
        """
        print(pfs_as_string(self, num_of_ts, color))<|MERGE_RESOLUTION|>--- conflicted
+++ resolved
@@ -64,25 +64,11 @@
 
 def _index_info(i: pd.DatetimeIndex) -> Iterable[str]:
     """Info about the index."""
-<<<<<<< HEAD
-    left = [
-        ". Delivery period:      ",
-        f"         timezone: {i.tz or 'none'}  ",
-        f"     start-of-day: {i[0].time()}  ",
-    ]
-    right = [
-        f"start: {i[0]} (incl)",
-        f"  end: {tools.right.index(i)[-1]} (excl)",
-        f" freq: {i.freq} ({len(i)} datapoints)",
-=======
     return [
         f". Start: {i[0]                    } (incl)    . Timezone    : {i.tz or 'none'}  ",
         f". End  : {tools.right.index(i)[-1]} (excl)    . Start-of-day: {i[0].time()}  ",
         f". Freq : {i.freq} ({len(i)} datapoints)",
->>>>>>> 306e66ca
     ]
-    maxlen = max(len(line) for line in left)
-    return [f"{lft.ljust(maxlen)}{rgt}" for lft, rgt in zip(left, right)]
 
 
 def _children_info(pfl: PfLine) -> Iterable[str]:
