--- conflicted
+++ resolved
@@ -190,31 +190,11 @@
         fig, (volumeaxes, priceaxes) = plt.subplots(
             2, 3, sharex=True, sharey="row", gridspec_kw=gridspec, figsize=(10, 6)
         )
-<<<<<<< HEAD
-        # axes[1].sharey(axes[0])
-        # axes[2].sharey(axes[0])
-        # axes[4].sharey(axes[3])
-        # axes[5].sharey(axes[3])
-=======
->>>>>>> 2666c1f7
 
         so, ss, usv = (
             -1 * self.offtakevolume,
             self.sourced,
             self.unsourced,
-<<<<<<< HEAD
-        )
-
-        so.plot_to_ax(volumeaxes[0], children=children, kind=so.kind)
-        ss.plot_to_ax(volumeaxes[1], children=children, kind=Kind.VOLUME)
-        # Unsourced volume.
-        usv.plot_to_ax(volumeaxes[2], kind=Kind.VOLUME)
-        # Procurement Price.
-        self.pnl_cost.plot_to_ax(priceaxes[0], kind=Kind.PRICE)
-        self.sourced.plot_to_ax(priceaxes[1], children=children, kind=Kind.PRICE)
-        # Unsourced price
-        self.unsourced.plot_to_ax(priceaxes[2], kind=Kind.PRICE)
-=======
         )
 
         so.plot_to_ax(volumeaxes[0], children=children, kind=so.kind, labelfmt="")
@@ -228,7 +208,6 @@
         )
         # Unsourced price
         self.unsourced.plot_to_ax(priceaxes[2], kind=Kind.PRICE, labelfmt="")
->>>>>>> 2666c1f7
         # Set titles.
         volumeaxes[0].set_title("Offtake volume")
         volumeaxes[1].set_title("Sourced volume")
@@ -236,14 +215,11 @@
         priceaxes[0].set_title("Procurement price")
         priceaxes[1].set_title("Sourced price")
         priceaxes[2].set_title("Unsourced price")
-<<<<<<< HEAD
-=======
 
         limits_vol = [ax.get_ylim() for ax in volumeaxes]
         limits_pr = [ax.get_ylim() for ax in priceaxes]
         PfStatePlot.set_max_min_limits(volumeaxes, limits_vol)
         PfStatePlot.set_max_min_limits(priceaxes, limits_pr)
->>>>>>> 2666c1f7
 
         # Format tick labels.
         formatter = matplotlib.ticker.FuncFormatter(
