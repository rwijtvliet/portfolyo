from __future__ import annotations

from typing import TYPE_CHECKING, Any

from portfolyo import tools

from ... import testing
import pandas as pd
<<<<<<< HEAD
from datetime import timedelta
=======
>>>>>>> c619cea5

if TYPE_CHECKING:
    from .classes import FlatPfLine


def flatten(self: FlatPfLine) -> FlatPfLine:
    return self


def __eq__(self: FlatPfLine, other: Any) -> bool:
    if not isinstance(other, self.__class__):
        return False
    try:
        testing.assert_frame_equal(self.df, other.df, rtol=1e-7)
        return True
    except AssertionError:
        return False


def __getitem__(self: FlatPfLine, *args, **kwargs):
    raise TypeError("Flat portfolio line is not subscriptable (has no children).")


@property
def loc(self: FlatPfLine) -> LocIndexer:
    return LocIndexer(self)


@property
def slice(self: FlatPfLine) -> SliceIndexer:
    return SliceIndexer(self)


class LocIndexer:
    """Helper class to obtain FlatPfLine instance, whose index is subset of original index."""

    def __init__(self, pfl: FlatPfLine):
        self.pfl = pfl

    def __getitem__(self, arg) -> FlatPfLine:
        newdf = self.pfl.df.loc[arg]
<<<<<<< HEAD
=======
        try:
            tools.standardize.assert_frame_standardized(newdf)
        except AssertionError as e:
            raise ValueError(
                "Timeseries not in expected form. See ``portfolyo.standardize()`` for more information."
            ) from e

>>>>>>> c619cea5
        return self.pfl.__class__(newdf)  # use same (leaf) class


class SliceIndexer:
    """Helper class to obtain FlatPfLine instance, whose index is subset of original index.
    Exclude end point from the slice."""

    def __init__(self, pfl: FlatPfLine):
        self.pfl = pfl

    def __getitem__(self, arg) -> FlatPfLine:
<<<<<<< HEAD
        date_start = pd.to_datetime(arg.start)
        date_end = pd.to_datetime(arg.stop)

        if arg.stop is not None:
            date_end = date_end - timedelta(seconds=1)

        newdf = self.pfl.df.loc[date_start:date_end]
=======
        mask = pd.Index([True] * len(self.pfl.df))
        if arg.start is not None:
            mask &= self.pfl.index >= arg.start
        if arg.stop is not None:
            mask &= self.pfl.index < arg.stop

        newdf = self.pfl.df.loc[mask]
        try:
            tools.standardize.assert_frame_standardized(newdf)
        except AssertionError as e:
            raise ValueError(
                "Timeseries not in expected form. See ``portfolyo.standardize()`` for more information."
            ) from e
>>>>>>> c619cea5
        return self.pfl.__class__(newdf)  # use same (leaf) class<|MERGE_RESOLUTION|>--- conflicted
+++ resolved
@@ -6,10 +6,6 @@
 
 from ... import testing
 import pandas as pd
-<<<<<<< HEAD
-from datetime import timedelta
-=======
->>>>>>> c619cea5
 
 if TYPE_CHECKING:
     from .classes import FlatPfLine
@@ -51,8 +47,6 @@
 
     def __getitem__(self, arg) -> FlatPfLine:
         newdf = self.pfl.df.loc[arg]
-<<<<<<< HEAD
-=======
         try:
             tools.standardize.assert_frame_standardized(newdf)
         except AssertionError as e:
@@ -60,7 +54,6 @@
                 "Timeseries not in expected form. See ``portfolyo.standardize()`` for more information."
             ) from e
 
->>>>>>> c619cea5
         return self.pfl.__class__(newdf)  # use same (leaf) class
 
 
@@ -72,15 +65,6 @@
         self.pfl = pfl
 
     def __getitem__(self, arg) -> FlatPfLine:
-<<<<<<< HEAD
-        date_start = pd.to_datetime(arg.start)
-        date_end = pd.to_datetime(arg.stop)
-
-        if arg.stop is not None:
-            date_end = date_end - timedelta(seconds=1)
-
-        newdf = self.pfl.df.loc[date_start:date_end]
-=======
         mask = pd.Index([True] * len(self.pfl.df))
         if arg.start is not None:
             mask &= self.pfl.index >= arg.start
@@ -94,5 +78,4 @@
             raise ValueError(
                 "Timeseries not in expected form. See ``portfolyo.standardize()`` for more information."
             ) from e
->>>>>>> c619cea5
         return self.pfl.__class__(newdf)  # use same (leaf) class