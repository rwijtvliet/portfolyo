"""Ensure interoperability by extracting power, energy, price, revenue, and
dimensionless values/timeseries from data."""

from __future__ import annotations

from dataclasses import dataclass
from typing import TYPE_CHECKING, Any, Dict, Iterable, Mapping, Union

import numpy as np
import pandas as pd

from ... import testing, tools
from . import base, single

if TYPE_CHECKING:  # needed to avoid circular imports
    from .single import SinglePfLine

_ATTRIBUTES = ("w", "q", "p", "r", "nodim", "agn")


@dataclass
class InOp:
    """Class to check increase interoperability. Tries to extract power (w), energy (q),
    price (p), revenue (r), adimensional (nodim) and dim-agnostic (agn) information from
    the provided data; initially without checking for consistency."""

    w: Union[tools.unit.Q_, pd.Series] = None
    q: Union[tools.unit.Q_, pd.Series] = None
    p: Union[tools.unit.Q_, pd.Series] = None
    r: Union[tools.unit.Q_, pd.Series] = None
    nodim: Union[tools.unit.Q_, pd.Series] = None  # explicitly dimensionless
    agn: Union[float, pd.Series] = None  # agnostic

    def __post_init__(self):
        # Add correct units and check type.
        self.w = _set_unit(self.w, "w")
        self.q = _set_unit(self.q, "q")
        self.p = _set_unit(self.p, "p")
        self.r = _set_unit(self.r, "r")
        self.nodim = _set_unit(self.nodim, "nodim")
        self.agn = _set_unit(self.agn, None)

    @classmethod
    def from_data(cls, data):
        return _from_data(data)

    def to_timeseries(self, index=None):
        """Turn all values into timeseries or None. If none of the attributes is a
        timeseries, and no ``index`` is provided, raise Error. If >1 is a timeseries,
        store only the timestamps where they overlap (i.e., intersection)."""
        # Get index.
        indices = [] if index is None else [index]
        for attr in _ATTRIBUTES:
            if isinstance(val := getattr(self, attr), pd.Series):
                indices.append(val.index)
<<<<<<< HEAD
        index = tools.intersect.indices(*indices)  # raises error if none passed
=======
        index = tools.intersection.index(*indices)  # raises error if none passed
>>>>>>> 69be6876
        if not len(index):
            raise ValueError("Data has no overlapping timestamps.")
        # Save all values as timeseries.
        kwargs = {}
        for attr in _ATTRIBUTES:
            val = getattr(self, attr)
            if val is None:
                continue
            elif isinstance(val, pd.Series):
                kwargs[attr] = val.loc[index]
            elif isinstance(val, tools.unit.Q_):
                kwargs[attr] = pd.Series(val.m, index, dtype=f"pint[{val.units:P}]")
            else:  # float
                kwargs[attr] = pd.Series(val, index)
        return InOp(**kwargs)

    def assign_agn(self, da: str = None):
        """Set dimension-agnostic part as specific dimension (unless it's None)."""
        if self.agn is None or da is None:
            return self
        # keep = [a for a in _ATTRIBUTES if a != da]
        # return InOp(**{**{a: getattr(self, a) for a in keep}, da: self.agn})
        return self.drop("agn") | InOp(**{da: self.agn})

    def drop(self, da: str):
        """Drop part of the information and return new InOp object."""
        return InOp(**{attr: getattr(self, attr) for attr in _ATTRIBUTES if attr != da})

    def __bool__(self):
        return not all(getattr(self, attr) is None for attr in _ATTRIBUTES)

    def __or__(self, other):
        return _union(self, other)

    __ror__ = __or__

    def __eq__(self, other):
        return _equal(self, other)


def _set_unit(
    v: Union[float, int, tools.unit.Q_, pd.Series], attr: str
) -> Union[float, tools.unit.Q, pd.Series]:
    """Add unit (if no unit set yet) or convert to unit."""
    if v is None:
        return None

    unit = tools.unit.from_name(attr) if attr else None

    if unit is None:  # should be unit-agnostic
        if isinstance(v, int) or isinstance(v, float):
            return float(v)
        if isinstance(v, pd.Series) and isinstance(v.index, pd.DatetimeIndex):
            v = _timeseries_of_floats_or_pint(v)  # float-series or pint-series
            if hasattr(v, "pint"):
                raise ValueError(
                    "Agnostic timeseries should not have a dimension and should not be "
                    f"dimensionless. Should be plain number values; found {v.pint.units}."
                )
            return v
        raise TypeError(
            f"Value should be a number or timeseries of numbers; got {type(v)}."
        )

    else:  # should be unit-aware
        if isinstance(v, float) or isinstance(v, int) or isinstance(v, tools.unit.Q_):
            return tools.unit.Q_(v, unit)  # add unit or convert to unit
        if isinstance(v, pd.Series) and isinstance(v.index, pd.DatetimeIndex):
            v = _timeseries_of_floats_or_pint(v)  # float-series or pint-series
            return v.astype(f"pint[{unit:P}]")
        raise TypeError(
            f"Value should be a number, Quantity, or timeseries; got {type(v)}."
        )


def _timeseries_of_floats_or_pint(s: pd.Series) -> pd.Series:
    """Check if a timeseries is a series of objects, and if so, see if these objects are
    actually Quantities."""

    # Turn into floats-series or pint-series.

    if s.dtype != object and not hasattr(s, "pint"):
        s = s.astype(float)  # int to float

    elif s.dtype == object:
        # object -> maybe series of Quantitis -> convert to pint-series.
        if not all(isinstance(val, tools.unit.Q_) for val in s.values):
            raise TypeError(f"Timeseries with unexpected data type: {s.dtype}.")
        quantities = [val.to_base_units() for val in s.values]
        magnitudes = [q.m for q in quantities]
        units = list(set([q.u for q in quantities]))
        if len(units) != 1:
            raise ValueError(f"Timeseries needs uniform unit; found {','.join(units)}.")
        s = pd.Series(magnitudes, s.index, dtype=f"pint[{units[0]:P}]")

    # Check if all OK.

    try:
        tools.standardize.assert_frame_standardized(s)
    except AssertionError as e:
        raise ValueError(
            "Timeseries not in expected form. See ``portfolyo.standardize()`` for more information."
        ) from e

    return s


def _unit2attr(unit) -> str:
    attr = tools.unit.to_name(unit)  # Error if dimension unknown
    if attr not in _ATTRIBUTES:
        raise NotImplementedError(f"Cannot handle data with this unit ({unit}).")
    return attr


def _from_data(
    data: Union[float, tools.unit.Q_, pd.Series, Dict, pd.DataFrame, Iterable, Mapping]
) -> InOp:
    """Turn ``data`` into a InterOp object."""

    if data is None:
        return InOp()

    elif isinstance(data, int) or isinstance(data, float):
        return InOp(agn=data)

    elif isinstance(data, tools.unit.Q_):
        return InOp(**{_unit2attr(data.units): data})

    elif isinstance(data, pd.Series) and isinstance(data.index, pd.DatetimeIndex):
        # timeseries
        if hasattr(data, "pint"):  # pint timeseries
            return InOp(**{_unit2attr(data.pint.units): data})
        elif data.dtype == object:  # timeeries of objects -> maybe Quantities?
            if len(data) and isinstance(val := data.values[0], tools.unit.Q_):
                # use unit of first value to find dimension
                return InOp(**{_unit2attr(val.u): data})
        else:  # assume float or int
            return InOp(agn=data)

    elif (
        isinstance(data, pd.DataFrame)
        or isinstance(data, pd.Series)
        or isinstance(data, Mapping)
    ):

        def dimabbr(key):
            if key in _ATTRIBUTES:
                return key
            elif not isinstance(key, str) and isinstance(key, Iterable):
                if (da := dimabbr(key[0])) is not None:
                    return da
                if (da := dimabbr(key[-1])) is not None:
                    return da
            return None

        inops = []
        for key, value in data.items():
            if da := dimabbr(key):
                inops.append(InOp(**{da: value}))
            else:
                raise KeyError(
                    f"Found item with unexpected key/name '{key}'. Should be one of {', '.join(_ATTRIBUTES)}."
                )
        return _multiple_union(inops)

    elif isinstance(data, Iterable):
        return _multiple_union((InOp.from_data(element) for element in data))

    raise TypeError(
        f"Expecting number, Quantity, timeseries, Mapping (e.g. dict or DataFrame), or Iterable; got {type(data)}."
    )


def _multiple_union(inops) -> InOp:
    inop_result = None
    for inop in inops:
        inop_result |= inop
    if inop_result is None:
        return InOp()  # raises Error
    return inop_result


def _union(inop1: InOp, inop2: InOp) -> InOp:
    """Combine 2 ``InOp`` objects, and raise error if same dimension is supplied twice."""
    if inop2 is None:
        return inop1
    if not isinstance(inop2, InOp):
        raise TypeError("Can only unite same object type.")
    kwargs = {}
    for attr in _ATTRIBUTES:
        val1, val2 = getattr(inop1, attr), getattr(inop2, attr)
        if val1 is not None and val2 is not None:
            raise ValueError(f"Got two values for attribute '{attr}'.")
        elif val1 is not None:
            kwargs[attr] = val1
        else:
            kwargs[attr] = val2
    return InOp(**kwargs)


def _equal(inop1: InOp, inop2: InOp) -> InOp:
    """2 ``InOp`` objects are equal if they have the same attributes."""
    if not isinstance(inop2, InOp):
        return False
    for attr in _ATTRIBUTES:
        val1, val2 = getattr(inop1, attr), getattr(inop2, attr)
        if type(val1) is not type(val2):
            return False
        if isinstance(val1, pd.Series):
            try:
                testing.assert_series_equal(val1, val2, check_names=False)
            except AssertionError:
                return False
        elif val1 != val2:
            return False
    return True


def pfline_or_nodimseries(
    data: Any, ref_index: pd.DatetimeIndex, agn_default: str = None
) -> Union[None, pd.Series, SinglePfLine]:
    """Turn ``data`` into PfLine if dimension-aware. If not, turn into Series."""

    # Already a PfLine.
    if isinstance(data, base.PfLine):
        return data

    # Turn into InOp object with timeseries.
    inop = InOp.from_data(data).assign_agn(agn_default).to_timeseries(ref_index)

    if inop.p is inop.q is inop.w is inop.r is inop.nodim is None and (
        inop.agn is None or np.allclose(inop.agn, 0)
    ):
        # Data was None, or
        # Data was dimension-agnostic 0.0 and shouldn't be interpreted as something else.
        return None

    elif inop.agn is not None:
        raise ValueError(
            "Cannot do this operation. If you meant to specify data of a certain dimension / unit, try making it more "
            "explicit by specifying 'w', 'p', etc. as e.g. a dictionary key, or by setting the unit."
        )

    elif inop.nodim is None:
        # Only dimension-aware data was supplied; must be able to turn into PfLine.
        return single.SinglePfLine(inop)

    elif inop.p is inop.q is inop.w is inop.r is None:
        # Only dimensionless data was supplied; is Series of factors.
        return inop.nodim

    else:
        raise NotImplementedError(
            "Cannot do arithmatic; found a mix of dimension-aware and dimensionless data."
        )<|MERGE_RESOLUTION|>--- conflicted
+++ resolved
@@ -53,11 +53,7 @@
         for attr in _ATTRIBUTES:
             if isinstance(val := getattr(self, attr), pd.Series):
                 indices.append(val.index)
-<<<<<<< HEAD
-        index = tools.intersect.indices(*indices)  # raises error if none passed
-=======
         index = tools.intersection.index(*indices)  # raises error if none passed
->>>>>>> 69be6876
         if not len(index):
             raise ValueError("Data has no overlapping timestamps.")
         # Save all values as timeseries.
