"""
Dataframe-like class to hold general energy-related timeseries; either volume ([MW] or
[MWh]), price ([Eur/MWh]) or both; in all cases there is a single timeseries for each.
"""

from __future__ import annotations

<<<<<<< HEAD
=======
import warnings
>>>>>>> d4a5356e
from typing import Dict, Iterable, Union

import numpy as np
import pandas as pd

<<<<<<< HEAD
from ...testing import testing
from .. import changefreq
=======
from ... import tools
from ...testing import testing
>>>>>>> d4a5356e
from . import single_helper
from .base import Kind, PfLine


class SinglePfLine(PfLine):
    """Flat portfolio line, i.e., without children. Has a single dataframe.

    Parameters
    ----------
    data: Any
        Generally: object with one or more attributes or items ``w``, ``q``, ``r``, ``p``;
        all timeseries. Most commonly a ``pandas.DataFrame`` or a dictionary of
        ``pandas.Series``, but may also be e.g. another PfLine object.


    Returns
    -------
    SinglePfLine

    Notes
    -----
    * If the timeseries or values in ``data`` do not have a ``pint`` data type, the
    standard units are assumed (MW, MWh, Eur, Eur/MWh).
    * If the timeseries or values in ``data`` do have a ``pint`` data type, they are
    converted into the standard units.
    """

    def __new__(cls, data):
        # Catch case where data is already a valid class instance.
        if isinstance(data, SinglePfLine):
            return data
        # Otherwise, do normal thing.
        return super().__new__(cls, data)

    def __init__(self, data: Union[PfLine, Dict, pd.DataFrame, pd.Series]):
        if self is data:
            return  # don't continue initialisation, it's already the correct object
        self._df = single_helper.make_dataframe(data)

    # Implementation of ABC methods.

    @property
    def index(self) -> pd.DatetimeIndex:
        return self._df.index

    @property
    def w(self) -> pd.Series:
        if self.kind in [Kind.VOLUME_ONLY, Kind.ALL]:
            return pd.Series(self.q / self.index.duration, name="w").pint.to("MW")
        return pd.Series(np.nan, self.index, name="w", dtype="pint[MW]")

    @property
    def q(self) -> pd.Series:
        if self.kind in [Kind.VOLUME_ONLY, Kind.ALL]:
            return self._df["q"]
        return pd.Series(np.nan, self.index, name="q", dtype="pint[MWh]")

    @property
    def p(self) -> pd.Series:
        if self.kind is Kind.PRICE_ONLY:
            return self._df["p"]
        elif self.kind is Kind.ALL:
            return pd.Series(self.r / self.q, name="p").pint.to("Eur/MWh")
        return pd.Series(np.nan, self.index, name="p", dtype="pint[Eur/MWh]")

    @property
    def r(self) -> pd.Series:
        if self.kind in [Kind.REVENUE_ONLY, Kind.ALL]:
            return self._df["r"]
        return pd.Series(np.nan, self.index, name="r", dtype="pint[Eur]")

    @property
    def kind(self) -> Kind:
        has_q, has_p, has_r = (col in self._df for col in "qpr")
        if has_q and not has_p and not has_r:
            return Kind.VOLUME_ONLY
        if not has_q and has_p and not has_r:
            return Kind.PRICE_ONLY
        if not has_q and not has_p and has_r:
            return Kind.REVENUE_ONLY
        if has_q and not has_p and has_r:
            return Kind.ALL
        raise ValueError(f"Unexpected columns for ._df: {self._df.columns}.")

    def df(
        self, cols: Iterable[str] = None, *args, has_units: bool = True, **kwargs
    ) -> pd.DataFrame:
        # *args, **kwargs needed because base class has this signature.
        if cols is None:
            cols = self.available
        series = {col: getattr(self, col) for col in cols}
        if not has_units:
            series = {col: s.pint.m for col, s in series.items()}
        return pd.DataFrame(series)

    def asfreq(self, freq: str = "MS") -> SinglePfLine:
        if self.kind is Kind.PRICE_ONLY:
            df = tools.changefreq.averagable(self.df("p"), freq)
        elif self.kind is Kind.VOLUME_ONLY:
            df = tools.changefreq.summable(self.df("q"), freq)
        else:  # self.kind is Kind.ALL
            df = tools.changefreq.summable(self.df("qr"), freq)
        return SinglePfLine(df)

    def map_to_year(self, year: int, holiday_country: str = None) -> SinglePfLine:
        if tools.freq.shortest(self.index.freq, "MS") == "MS":
            warnings.warn(
                "This PfLine has a monthly frequency or longer; changing the year is inaccurate, as"
                " details (number of holidays, weekends, offpeak hours, etc) cannot be taken into account."
            )
        # Use averageble data, which is necessary for mapping months (or longer) of unequal length (leap years).
        if self.kind is Kind.PRICE_ONLY:
            df = self.df("p")
        elif self.kind is Kind.VOLUME_ONLY:
            df = self.df("w")
        else:  # self.kind is Kind.ALL
            df = self.df("wp")
        return SinglePfLine(
            tools.changeyear.map_frame_to_year(df, year, holiday_country)
        )

    @property
    def loc(self) -> _LocIndexer:
        return _LocIndexer(self)

    def __eq__(self, other):
        if not isinstance(other, self.__class__):
            return False
        try:
            testing.assert_frame_equal(self._df, other._df, rtol=1e-7)
            return True
        except AssertionError:
            return False
        # return self._df.pint.to_base_units().equals(other._df.pint.to_base_units())

    def __bool__(self) -> bool:
        # False if all relevant timeseries are 0.
        if self.kind is Kind.PRICE_ONLY:
            return not np.allclose(self.p.pint.magnitude, 0)
        elif self.kind is Kind.VOLUME_ONLY:
            return not np.allclose(self.w.pint.magnitude, 0)
        else:  # kind is Kind.ALL
            return not (
                np.allclose(self.w.pint.magnitude, 0)
                and np.allclose(self.r.pint.magnitude, 0)
            )

    def __setitem__(self, *args, **kwargs):
        raise TypeError("Flat portfolio line; cannot add (or change) children.")

    def __getitem__(self, *args, **kwargs):
        raise TypeError("Flat portfolio line is not subscriptable (has no children).")

    def __delitem__(self, name: str):
        raise TypeError("Flat portfolio line; cannot remove children.")

    # Additional methods, unique to this class.

    # (no additional methods)


class _LocIndexer:
    """Helper class to obtain SinglePfLine instance, whose index is subset of original index."""

    def __init__(self, spfl):
        self.spfl = spfl

    def __getitem__(self, arg) -> SinglePfLine:
        new_df = self.spfl.df().loc[arg]
        return SinglePfLine(new_df)<|MERGE_RESOLUTION|>--- conflicted
+++ resolved
@@ -5,22 +5,14 @@
 
 from __future__ import annotations
 
-<<<<<<< HEAD
-=======
 import warnings
->>>>>>> d4a5356e
 from typing import Dict, Iterable, Union
 
 import numpy as np
 import pandas as pd
 
-<<<<<<< HEAD
-from ...testing import testing
-from .. import changefreq
-=======
 from ... import tools
 from ...testing import testing
->>>>>>> d4a5356e
 from . import single_helper
 from .base import Kind, PfLine
 
