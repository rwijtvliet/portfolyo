"""
Tools for dealing with frequencies.
"""

import numpy as np
import pandas as pd

from .types import Series_or_DataFrame

<<<<<<< HEAD
=======

>>>>>>> 8cc59860
# Allowed frequencies.
ALLOWED_FREQUENCIES_DOCS = "'15min' (=quarterhour), 'h', 'D', 'MS', 'QS' (or 'QS-FEB', 'QS-MAR', etc.), or 'YS' (or 'YS-FEB', 'YS-MAR', etc.)"
ALLOWED_CLASSES = [
    pd.tseries.offsets.YearBegin,
    pd.tseries.offsets.QuarterBegin,
    pd.tseries.offsets.MonthBegin,
    pd.tseries.offsets.Day,
    pd.tseries.offsets.Hour,
    pd.tseries.offsets.Minute,
]
TO_OFFSET = pd.tseries.frequencies.to_offset
SHORTEST_TO_LONGEST = [
    type(TO_OFFSET(freq)) for freq in ["15min", "h", "D", "MS", "QS", "YS"]
]

quarter_matrix = [
    ["QS", "QS-APR", "QS-JUL", "QS-OCT"],
    ["QS-FEB", "QS-MAY", "QS-AUG", "QS-NOV"],
    ["QS-MAR", "QS-JUN", "QS-SEP", "QS-DEC"],
]


def assert_freq_valid(freq: str) -> None:
    """
    Validate if the given frequency string is allowed based on pandas offset objects.

    Parameters:
    freq (str): A string representing a frequency alias (e.g., "YS", "QS", "MS").

    Raises:
    ValueError: If the frequency is not allowed.
    """

    freq_offset = pd.tseries.frequencies.to_offset(freq)
    mro_class = freq_offset.__class__.__mro__[0]

    # Check if the MRO is in the list of allowed MROs
    # have to make sure it's only the first class on the list
    if mro_class not in ALLOWED_CLASSES:
        raise ValueError(f"The passed frequency '{freq}' is not allowed.")

    # Define restricted classes that should have n == 1
    restricted_classes = {
        pd.tseries.offsets.MonthBegin: 1,
        pd.tseries.offsets.Day: 1,
        pd.tseries.offsets.Hour: 1,
        pd.tseries.offsets.Minute: 15,
    }
    allowed_n = restricted_classes.get(type(freq_offset))
    if allowed_n is not None:  # case where freq is not in restricted class
        # Check if freq_offset.n is not None and if it doesn't match allowed_n
        if freq_offset.n is None or freq_offset.n != allowed_n:
            raise ValueError(f"The passed frequency {freq} is not allowed.")


def assert_freq_sufficiently_long(freq, freq_ref, strict: bool = False) -> None:
    """
    Compares ``freq`` and ``freq_ref``, raising an AssertionError if ``freq`` is not long enough.

    Parameters
    ----------
    freq_source, freq_ref : frequencies to compare.
    strict : bool, optional (default: False)
        - If ``strict`` is True, ``freq`` must be strictly longer than ``freq_long``.
        - If False, it may be equally long.

    """
    # freq should start from the beginning of the year
    index_freq = SHORTEST_TO_LONGEST.index(type(TO_OFFSET(freq)))
    index_ref = SHORTEST_TO_LONGEST.index(type(TO_OFFSET(freq_ref)))
    if strict is True:
        if not (index_freq > index_ref):
            raise AssertionError(
                f"The passed frequency is not sufficiently long; passed {freq}, but should be {freq_ref} or longer."
            )
    else:
        if not (index_freq >= index_ref):
            raise AssertionError(
                f"The passed frequency is not sufficiently long; passed {freq}, but should be {freq_ref} or longer."
            )


def up_or_down(freq_source: str, freq_target: str) -> int:
    """
    Compare source frequency with target frequency to see if it needs up- or downsampling.

    Upsampling means that the number of values increases - one value in the source
    corresponds to multiple values in the target.

    Parameters
    ----------
    freq_source, freq_target : frequencies to compare.

    Returns
    -------
    * 1 if source frequency must be upsampled to obtain (i.e, is longer than) target frequency.
    * 0 if source frequency is same as target frequency.
    * -1 if source frequency must be downsampled to obtain (i.e, is shorter than) target frequency.

    Notes
    -----
    If the freq can't be down- or upsampled, throws ValueError.

    Examples
    --------
    >>> freq.up_or_down('D', 'MS')
    -1
    >>> freq.up_or_down('MS', 'D')
    1
    >>> freq.up_or_down('MS', 'MS')
    0
    >>> freq.up_or_down('QS', 'QS-APR')
    ValueError

    """
<<<<<<< HEAD
    standard_common_ts = pd.Timestamp("2020-01-01 0:00")
    backup_common_ts = pd.Timestamp("2020-02-03 04:05:06")
    if common_ts is None:
        common_ts = standard_common_ts

    ts1 = common_ts + pd.tseries.frequencies.to_offset(freq_source)
    ts2 = common_ts + pd.tseries.frequencies.to_offset(freq_target)
    if ts1 > ts2:
        return 1
    elif ts1 < ts2:
        return -1
    if common_ts == standard_common_ts:
        # If they are the same, try with another timestamp.
        return up_or_down(freq_source, freq_target, backup_common_ts)
    return 0  # only if both give the same answer.
=======
    restricted_classes = [
        pd._libs.tslibs.offsets.QuarterBegin,
        pd._libs.tslibs.offsets.YearBegin,
    ]
    # Convert freq from str to offset
    freq_source_as_offset = pd.tseries.frequencies.to_offset(freq_source)
    freq_target_as_offset = pd.tseries.frequencies.to_offset(freq_target)

    # Compare if the freq are the same
    if freq_source_as_offset == freq_target_as_offset:
        return 0
    # One of the freq can be in restricted class, but not both
    if not (
        type(freq_source_as_offset) in restricted_classes
        and type(freq_target_as_offset) in restricted_classes
    ):
        try:
            assert_freq_sufficiently_long(freq_source, freq_target, strict=True)
            return 1
        except AssertionError:
            return -1
    # If both in restricted class
    else:
        source_index = restricted_classes.index(type(freq_source_as_offset))
        target_index = restricted_classes.index(type(freq_target_as_offset))
        group_by_month_beginn = (
            freq_source_as_offset.startingMonth
            if source_index == 0
            else freq_source_as_offset.month
        ) % 3 == (
            freq_target_as_offset.startingMonth
            if target_index == 0
            else freq_target_as_offset.month
        ) % 3

        if group_by_month_beginn:
            if source_index > target_index:
                # we are in case AS and QS
                return 1
            elif source_index < target_index:
                # we are in the case QS and AS
                return -1
            elif source_index == 0:
                # we are in the case QS and QS
                return 0

        raise ValueError(
            f"The passed frequency {freq_source} can't be aggregated to {freq_target}."
        )


def assert_freq_equally_long(freq, freq_ref) -> None:
    """
    Compares ``freq`` and ``freq_ref``, raising an AssertionError if ``freq`` is not equally long as ``freq_ref``.

    Parameters
    ----------
    freq_source, freq_ref : frequencies to compare.
    Valid examples
    --------
    >>> freq.assert_freq_equally_long('QS', 'QS')
    or
    >>> freq.assert_freq_equally_long('QS', 'QS-APR')
    or
    >>> freq.assert_freq_equally_long('QS', 'QS-FEB')

    """
    assert_freq_sufficiently_long(freq, freq_ref, strict=False)
    assert_freq_sufficiently_long(freq_ref, freq, strict=False)


def assert_freq_sufficiently_short(freq, freq_ref, strict: bool = False) -> None:
    """
    Compares ``freq`` and ``freq_ref``, raising an AssertionError if ``freq`` is not short enough.

    Parameters
    ----------
    freq_source, freq_ref : frequencies to compare.
    strict : bool, optional (default: False)
        - If ``strict`` is True, ``freq`` must be strictly shorter than ``freq_long``.
        - If False, it may be equally long, or rather, short.

    """
    assert_freq_sufficiently_long(freq_ref, freq, strict)
>>>>>>> 8cc59860


def _longestshortest(shortest: bool, *freqs: str):
    """Determine which frequency denotes the shortest or longest time period."""
    common_ts = pd.Timestamp("2020-01-01")
    ts = [common_ts + pd.tseries.frequencies.to_offset(fr) for fr in freqs]
    i = (np.argmin if shortest else np.argmax)(ts)
    return freqs[i]


def shortest(*freqs: str) -> str:
    """Find shortest of several frequencies.

    Parameters
    ----------
    *freqs : str
        Frequencies to compare.

    Returns
    -------
    The shortest of the provided frequencies.

    Examples
    --------
    >>> freq.shortest('MS', 'h', 'YS', 'D')
    'h'
    """
    return _longestshortest(True, *freqs)


def longest(*freqs: str) -> str:
    """Find longest of several frequencies.

    Parameters
    ----------
    *freqs : str
        Frequencies to compare.

    Returns
    -------
    The longest of the provided frequencies.

    Examples
    --------
    >>> freq.longest('MS', 'h', 'YS', 'D')
    'YS'
    """
    return _longestshortest(False, *freqs)


def to_offset(freq: str) -> pd.Timedelta | pd.DateOffset:
    """Object that can be added to a left-bound timestamp to find corresponding right-bound timestamp.

    Parameters
    ----------
    freq : str
        Frequency denoting the length of the time period.

    Returns
    -------
    pd.Timedelta | pd.DateOffset

    Examples
    --------
    >>> freq.to_offset("h")
    Timedelta('0 days 01:00:00')
    >>> freq.to_offset("MS")
    <DateOffset: months=1>
    """
    # Convert the frequency string to an offset object
    offset = pd.tseries.frequencies.to_offset(freq)

    # Custom handling for specific simple frequencies
    if isinstance(offset, pd.tseries.offsets.Minute) and offset.n == 15:
        return pd.Timedelta(minutes=15)
    elif isinstance(offset, pd.tseries.offsets.Hour) and offset.n == 1:
        return pd.Timedelta(hours=1)
    elif isinstance(offset, pd.tseries.offsets.Day) and offset.n == 1:
        return pd.DateOffset(days=1)
    elif isinstance(offset, pd.tseries.offsets.MonthBegin) and offset.n == 1:
        return pd.DateOffset(months=1)
    elif isinstance(offset, pd.tseries.offsets.QuarterBegin) and offset.n == 1:
        return pd.DateOffset(months=3)
    elif isinstance(offset, pd.tseries.offsets.YearBegin) and offset.n == 1:
        return pd.DateOffset(years=1)
    else:
        raise ValueError(
            f"Parameter ``freq`` must be one of {ALLOWED_FREQUENCIES_DOCS}; got '{freq}'."
        )


def from_tdelta(tdelta: pd.Timedelta) -> str:
    f"""Guess the frequency from a time delta.

    Parameters
    ----------
    tdelta : pd.Timedelta
        Time delta between start and end of delivery period.

    Returns
    -------
    str
        One of {ALLOWED_FREQUENCIES_DOCS}.
    """
    if tdelta == pd.Timedelta(minutes=15):
        return "15min"
    elif tdelta == pd.Timedelta(hours=1):
        return "h"
    elif pd.Timedelta(hours=23) <= tdelta <= pd.Timedelta(hours=25):
        return "D"
    elif pd.Timedelta(days=27) <= tdelta <= pd.Timedelta(days=32):
        return "MS"
    elif pd.Timedelta(days=89) <= tdelta <= pd.Timedelta(days=93):
        return "QS"
    elif pd.Timedelta(days=364) <= tdelta <= pd.Timedelta(days=367):
        return "YS"
    else:
        raise ValueError(
            f"The timedelta ({tdelta}) doesn't seem to be fit to any of the allowed "
            f"frequencies ({ALLOWED_FREQUENCIES_DOCS})."
        )


def guess_to_index(i: pd.DatetimeIndex) -> pd.DatetimeIndex:
    """ "Try to infer the frequency of the index and set it if possible.
    Parameters
    ----------
    i : pd.DatetimeIndex
<<<<<<< HEAD
    wanted : str, optional (default: None)
        Frequency to set. If none provided, try to infer.
    strict : bool, optional (default: False)
        If True, raise ValueError if a valid frequency is not found.

=======
>>>>>>> 8cc59860
    Returns
    -------
    pd.DatetimeIndex
        DatetimeIndex, with the inferred frequency if possible.
    """
    # Find frequency.
    if i.freq:
        return i
    # Freq not set.
    i = i.copy(deep=True)

    try:
        inferred_freq = pd.infer_freq(i)
        for row_index in range(len(quarter_matrix)):  # Loop through the rows
            if (
                inferred_freq in quarter_matrix[row_index]
            ):  # check if inferred_freq is somewhere in this row
                inferred_freq = quarter_matrix[row_index][
                    0
                ]  # set inferred_freq to the first value in the row
        i.freq = inferred_freq

    except ValueError:
        pass  # Couldn't find a frequency, e.g., because there are not enough values
    return i


<<<<<<< HEAD
def set_to_frame(
    fr: Series_or_DataFrame, wanted: str = None, strict: bool = False
) -> Series_or_DataFrame:
    """Try to read, infer, or force frequency of frame's index.
=======
def guess_to_frame(fr: Series_or_DataFrame) -> Series_or_DataFrame:
    """Try to infer the frequency of the frame's index and set it if possible.
>>>>>>> 8cc59860

    Parameters
    ----------
    fr : pd.Series or pd.DataFrame

    Returns
    -------
    pd.Series | pd.DataFrame
<<<<<<< HEAD
=======
        Same type as ``fr``, with the inferred frequency if possible.
    """
    # Handle non-datetime-indices.
    if not isinstance(fr.index, pd.DatetimeIndex):
        raise ValueError(
            "The data does not have a datetime index and can therefore not have a frequency."
        )

    if fr.index.freq:
        return fr

    return fr.set_axis(guess_to_index(fr.index), axis=0)


def set_to_frame(fr: Series_or_DataFrame, wanted: str) -> Series_or_DataFrame:
    """Try to force frequency of frame's index.

    Parameters
    ----------
    fr : pd.Series or pd.DataFrame
    wanted : str
        Frequency to set.

    Returns
    -------
    pd.Series | pd.DataFrame
>>>>>>> 8cc59860
        Same type as ``fr``, with, if possible, a valid value for ``fr.index.freq``.
    """
    # Handle non-datetime-indices.
    if not isinstance(fr.index, pd.DatetimeIndex):
        raise ValueError(
            "The data does not have a datetime index and can therefore not have a frequency."
        )

<<<<<<< HEAD
    i = set_to_index(fr.index, wanted, strict)
=======
    # Set frequency.
    i = fr.index.copy(deep=True)
    i.freq = wanted

>>>>>>> 8cc59860
    return fr.set_axis(i, axis=0)<|MERGE_RESOLUTION|>--- conflicted
+++ resolved
@@ -7,10 +7,7 @@
 
 from .types import Series_or_DataFrame
 
-<<<<<<< HEAD
-=======
-
->>>>>>> 8cc59860
+
 # Allowed frequencies.
 ALLOWED_FREQUENCIES_DOCS = "'15min' (=quarterhour), 'h', 'D', 'MS', 'QS' (or 'QS-FEB', 'QS-MAR', etc.), or 'YS' (or 'YS-FEB', 'YS-MAR', etc.)"
 ALLOWED_CLASSES = [
@@ -126,23 +123,6 @@
     ValueError
 
     """
-<<<<<<< HEAD
-    standard_common_ts = pd.Timestamp("2020-01-01 0:00")
-    backup_common_ts = pd.Timestamp("2020-02-03 04:05:06")
-    if common_ts is None:
-        common_ts = standard_common_ts
-
-    ts1 = common_ts + pd.tseries.frequencies.to_offset(freq_source)
-    ts2 = common_ts + pd.tseries.frequencies.to_offset(freq_target)
-    if ts1 > ts2:
-        return 1
-    elif ts1 < ts2:
-        return -1
-    if common_ts == standard_common_ts:
-        # If they are the same, try with another timestamp.
-        return up_or_down(freq_source, freq_target, backup_common_ts)
-    return 0  # only if both give the same answer.
-=======
     restricted_classes = [
         pd._libs.tslibs.offsets.QuarterBegin,
         pd._libs.tslibs.offsets.YearBegin,
@@ -227,7 +207,6 @@
 
     """
     assert_freq_sufficiently_long(freq_ref, freq, strict)
->>>>>>> 8cc59860
 
 
 def _longestshortest(shortest: bool, *freqs: str):
@@ -356,14 +335,6 @@
     Parameters
     ----------
     i : pd.DatetimeIndex
-<<<<<<< HEAD
-    wanted : str, optional (default: None)
-        Frequency to set. If none provided, try to infer.
-    strict : bool, optional (default: False)
-        If True, raise ValueError if a valid frequency is not found.
-
-=======
->>>>>>> 8cc59860
     Returns
     -------
     pd.DatetimeIndex
@@ -391,15 +362,8 @@
     return i
 
 
-<<<<<<< HEAD
-def set_to_frame(
-    fr: Series_or_DataFrame, wanted: str = None, strict: bool = False
-) -> Series_or_DataFrame:
-    """Try to read, infer, or force frequency of frame's index.
-=======
 def guess_to_frame(fr: Series_or_DataFrame) -> Series_or_DataFrame:
     """Try to infer the frequency of the frame's index and set it if possible.
->>>>>>> 8cc59860
 
     Parameters
     ----------
@@ -408,8 +372,6 @@
     Returns
     -------
     pd.Series | pd.DataFrame
-<<<<<<< HEAD
-=======
         Same type as ``fr``, with the inferred frequency if possible.
     """
     # Handle non-datetime-indices.
@@ -436,7 +398,6 @@
     Returns
     -------
     pd.Series | pd.DataFrame
->>>>>>> 8cc59860
         Same type as ``fr``, with, if possible, a valid value for ``fr.index.freq``.
     """
     # Handle non-datetime-indices.
@@ -445,12 +406,8 @@
             "The data does not have a datetime index and can therefore not have a frequency."
         )
 
-<<<<<<< HEAD
-    i = set_to_index(fr.index, wanted, strict)
-=======
     # Set frequency.
     i = fr.index.copy(deep=True)
     i.freq = wanted
 
->>>>>>> 8cc59860
     return fr.set_axis(i, axis=0)