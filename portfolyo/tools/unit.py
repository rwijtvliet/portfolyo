--- conflicted
+++ resolved
@@ -4,11 +4,7 @@
 
 from pathlib import Path
 from typing import Tuple, overload
-<<<<<<< HEAD
-
-=======
 from .types import Series_or_DataFrame
->>>>>>> 8cc59860
 import pandas as pd
 import pint
 import pint_pandas
@@ -136,7 +132,6 @@
 
 
 @overload
-<<<<<<< HEAD
 def split_magn_unit(
     val: pd.Series,
 ) -> Tuple[pd.Series, None | pint.Unit | pd.Series]:
@@ -144,15 +139,6 @@
 
 
 def split_magn_unit(
-=======
-def split_magn_unit(
-    val: pd.Series,
-) -> Tuple[pd.Series, None | pint.Unit | pd.Series]:
-    ...
-
-
-def split_magn_unit(
->>>>>>> 8cc59860
     val: int | float | pint.Quantity | pd.Series,
 ) -> Tuple[float, None | pint.Unit] | Tuple[pd.Series, None | pint.Unit | pd.Series]:
     """Split ``val`` into magnitude and units. If ``val`` is a Series with uniform
