from typing import Iterable, Mapping, overload

import numpy as np
import pandas as pd

from . import unit as tools_unit

# Developer notes:
# HACK: for speed:
# meaning: for series and dataframes with pint quantities, .sum() does not work,
# and .apply(np.sum) is really slow. The workaround is fast also for pint quantities.

# Developer notes:
# The following behaviour is wanted in calculating the weighted average:

# weights            values              rule                           result

# sum of weights != 0
# 1, -1, 2           10, 20, 30          "normal"                       (10*1 + 20*-1 + 30*2 ) / (1 + -1 + 2)
# 1, -1, 2           10, NaN, 30         NaN if values include NaN      NaN
# 1, 0, 2            10, NaN, 30         ignore NaN if weight = 0       (10*1 + 30*2) / (1 + 2)
# --> Remove all values for which weight == 0.
# --> If remaining values conain NaN --> result is NaN.
# --> Otherwise, calculate the result normally.

# sum of weights == 0 but not all 0
# 1, 1, -2           10, 20, 30          NaN if values distinct         NaN
# 1, 1, -2           10, 10, 10          value if values identical      10
# 1, -1, 0           10, 10, 30          ignore value if weight = 0     10
# 1, 1, -2           10, 10, NaN         NaN if values include NaN      NaN
# 1, -1, 0           10, 10, NaN         ignore NaN if weight = 0       10
# 1, -1, 0           NaN, NaN, NaN       NaN if values are all NaN      NaN
# --> Remove all values for which weight == 0.
# --> If remaining values contain NaN --> result is NaN
# --> Otherwise, if remaining values are identical --> result is that value
# --> Otherwise, result is Inf.

# all weights are 0
# 0, 0, 0            10, 20, 30          NaN if values distinct         NaN
# 0, 0, 0            10, 10, 10          Value if values identical      10
# 0, 0, 0            10, 10, NaN         NaN if values include NaN      NaN
# --> If values contain NaN --> result is NaN
# --> Otherwise, if values are identical --> result is that value
# --> Otherwise, result is NaN.

RESULT_IF_WEIGHTSUM0_VALUESNOTUNIFORM = np.nan


@overload
def general(
    fr: pd.Series, weights: Iterable | Mapping | pd.Series = None, axis: int = 0
) -> float:
    ...


@overload
<<<<<<< HEAD
def general(
    fr: pd.DataFrame,
    weights: Iterable | Mapping | pd.Series | pd.DataFrame = None,
    axis: int = 0,
) -> pd.Series:
    ...


def general(
    fr: pd.Series | pd.DataFrame,
    weights: Iterable | Mapping | pd.Series | pd.DataFrame = None,
    axis: int = 0,
=======
def general(
    fr: pd.DataFrame,
    weights: Iterable | Mapping | pd.Series | pd.DataFrame = None,
    axis: int = 0,
) -> pd.Series:
    ...


def general(
    fr: pd.Series | pd.DataFrame,
    weights: Iterable | Mapping | pd.Series | pd.DataFrame = None,
    axis: int = 0,
>>>>>>> 8cc59860
) -> float | tools_unit.Q_ | pd.Series:
    """
    Weighted average of series or dataframe.

    Parameters
    ----------
    fr : pd.Series | pd.DataFrame
        The input values.
    weights : Iterable | Mapping | pd.Series | pd.DataFrame, optional
        The weights. If provided as a Mapping or Series, the weights and values
        are aligned along its index. If no weights are provided, the normal
        (unweighted) average is returned instead.
    axis : int, optional
        Calculate each column's average over all rows (if axis==0, default) or
        each row's average over all columns (if axis==1). Ignored for Series.

    Returns
    -------
    float | Q_ | pd.Series
        The weighted average. A single float or single Quantitiy if ``fr`` is a Series;
        a Series if ``fr`` is a Dataframe.
    """
    if isinstance(fr, pd.DataFrame):
        return dataframe(fr, weights, axis)
    elif isinstance(fr, pd.Series):
        return series(fr, weights)
    else:
        raise TypeError(
            f"Parameter ``fr`` must be Series or DataFrame; got {type(fr)}."
        )


def series(
    s: pd.Series, weights: Iterable | Mapping | pd.Series = None
) -> float | tools_unit.Q_:
    """
    Weighted average of series.

    Parameters
    ----------
    s : pd.Series
        The input values.
    weights : Iterable | Mapping | pd.Series, optional
        The weights. If provided as a Mapping or Series, the weights and values are
        aligned along their indices/keys. If no weights are provided, the normal
        (unweighted) average is returned instead.

    Returns
    -------
    float | Quantity
        The weighted average.

    Notes
    -----
    Will raise Error if values in ``s`` have distinct units.
    """
    # Unweighted average if no weights provided.
    if weights is None:
        return s.mean()

    # Prep: ensure weights is also a Series.
    weights = weights_as_series(weights, s.index)
    # Keep only relevant section.
    try:
        s = s.loc[weights.index]
    except KeyError as e:  # more weights than values
        raise ValueError("No values found for one or more weights.") from e

    # Unweighted average if all weights the same but not all 0.
    if weights.nunique() == 1 and not np.isclose(weights.iloc[0], 0):
        return s.mean()

    # Replace NaN with 0 in locations where it doesn't change the result.
    replaceable = s.isna() & (weights == 0.0)
    s[replaceable] = 0.0

    # If we arrive here, ``s`` only has NaN on locations where weight != 0.

    # Check if ALL weights are 0.
    # In that case, the result is NaN.
    if (weights == 0).all():  # edge case (very uncommon)
        return np.nan

    # If we arrive here, not all weights are 0.

    # Check if ``s`` contains a NaN.
    # In that case, the result is NaN.
    if s.isna().sum() > 0:
        return np.nan

    # For the other rows, we must calculate the wavg.

    # Check if SUM of weights is 0.
    # In that case, the result is NaN in case of non-uniform values.
    weightsum = weights.sum()  # a float or quantity
    if np.isclose(weightsum, 0):  # edge case (more common)
        is_uniform = values_areuniform(s)
        return s.iloc[0] if is_uniform else np.nan

    # If we arrive here, the sum of the weights is not zero.

    factors = weights.div(weightsum).astype(float)
    scaled_values = s * factors  # fast, even with quantities
    return sum(scaled_values)


def dataframe(
    df: pd.DataFrame,
    weights: Iterable | Mapping | pd.Series | pd.DataFrame = None,
    axis: int = 0,
) -> pd.Series:
    """
    Weighted average of dataframe.

    Parameters
    ----------
    df : pd.DataFrame
        The input values.
    weights : Iterable | Mapping | pd.Series | pd.DataFrame, optional
        The weights. If provided as a Series or Mapping, its index are is used for
        alignment (with ``df``'s index if axis==0, or its columns if axis==1). If no
        weights are provided, the normal (unweighted) average is returned instead.
    axis : int, optional (default: 0)
        - if 0, calculate average over all rows (for each column);
        - if 1, calculate average over all columns (for each row).

    Returns
    -------
    pd.Series
        The weighted average.

    Notes
    -----
    Will raise error if axis == 1 and columns have distinct unit-dimensions.
    """
    # Developer note: it is possible to repeatedly call the `series` function in this
    # same module, which results in a much shorter function. However, the speed penalty
    # is enormous, which is why this elaborate function is used.

    # Unweighted average if no weights are provided.
    if weights is None:
        # Fix possible problems, like distinct units of same dimension
        df = tools_unit.defaultunit(df)
        return df.apply(np.mean, axis=axis)  # can't do .mean() if pint-series

    # Prep: orient so that we can always average over columns.
    if axis == 0:
        df = df.T  # slow, but axis==0 is uncommon
        # HACK: transposing moves unit to element-level, undo here

    # Fix possible problems, also those introduced by .T
    df = tools_unit.defaultunit(df)

    # Do averaging.
    if isinstance(weights, pd.DataFrame):
        if axis == 0:
            weights = weights.T  # slow, but axis==0 is uncommon
            # HACK: transposing moves unit to element-level, undo here
            weights = tools_unit.defaultunit(weights)

        result = dataframe_columnwavg_with_weightsdataframe(df, weights)

    else:  # weights == series or iterable
        weights = weights_as_series(weights, df.columns)  # ensure weights is Series
        result = dataframe_columnwavg_with_weightsseries(df, weights)

    return tools_unit.defaultunit(result)


def dataframe_columnwavg_with_weightsdataframe(
    df: pd.DataFrame, weights: pd.DataFrame
) -> pd.Series:
    # Keep only relevant section.
    try:
        df = df.loc[weights.index, weights.columns]
    except KeyError as e:  # more weights than values
        raise ValueError("No values found for one or more weights.") from e
    originalindex = df.index

    # Create masks and aggregates for weights.
    # . One float/quantity for each row.
    weightssum = sum(s for _, s in weights.items())  # HACK: for speed
    # . One boolean for each row.
    weights_sum0 = weightssum == 0.0  # TODO: use np.isclose?
    # . One boolean for each weight.
    weight_is0 = weights == 0.0  # TODO: use np.isclose?
    # . One boolean for each row.
    weights_all0 = weight_is0.all(axis=1)

    # Handle each case seperately, and combine later.

    series = []

    # "Normal": sum of weights != 0.

    if (mask := ~weights_sum0).any():
        series.extend(
            _dataframe_columnwavg_with_weightssumnot0(
                df[mask], weights[mask], weightssum[mask]
            )
        )

    # Sum of weights == 0 but not all values are 0.

    if (mask := weights_sum0 & ~weights_all0).any():
        series.extend(
            _dataframe_columnwavg_with_weightssum0notall0(df[mask], weights[mask])
        )

    # Each weight has a value of 0.

    if (mask := weights_all0).any():
        series.extend(_dataframe_columnwavg_with_weightsall0(df[mask]))

    # Every index value of weights is now in exactly one series.
    return concatseries(series, originalindex)


def dataframe_columnwavg_with_weightsseries(
    df: pd.DataFrame, weights: pd.Series
) -> pd.Series:
    originalindex = df.index
    # Keep only relevant section.
    try:
        df = df.loc[:, weights.index]
    except KeyError as e:  # more weights than values
        raise ValueError("No values found for one or more weights.") from e

    # Create masks and aggregates for weights.
    # . One fleat/quantity.
    weightssum = sum(w for w in weights.values)
    # . One boolean.
    weights_sum0 = weightssum == 0.0
    # . One boolean for each weight.
    weight_is0 = weights == 0.0
    # . One boolean.
    weights_all0 = weight_is0.all()

    # See which case we have and calculate.

    # "Normal": sum of weights != 0.

    if not weights_sum0:
        series = _dataframe_columnwavg_with_weightssumnot0(df, weights, weightssum)

    # Sum of weights == 0 but not all values are 0.

    elif not weights_all0:
        series = _dataframe_columnwavg_with_weightssum0notall0(df, weights)

    # Each weight has a value of 0.

    else:
        series = _dataframe_columnwavg_with_weightsall0(df)

    # Every index value of weights is now in exactly one series.
    return concatseries(series, originalindex)


def _dataframe_columnwavg_with_weightssumnot0(
    df: pd.DataFrame,
    weights: pd.Series | pd.DataFrame,
    weightssum: float | tools_unit.Q_ | pd.Series,
) -> Iterable[pd.Series]:
    # Calculate the weighted average if sum of weights != 0.
    weight_is0 = weights == 0.0
    value_isna = df.isna()
    df = df.where(~(weight_is0 & value_isna), other=0.0)  # to ignore NaN if allowed
    factors = weights.div(weightssum, axis=0).astype(float)
    scaled_values = df * factors  # fast, even with quantities
    result = sum(s for _, s in scaled_values.items())  # HACK: for speed
    return [result]


def _dataframe_columnwavg_with_weightssum0notall0(
    df: pd.DataFrame, weights: pd.Series | pd.DataFrame
) -> Iterable[pd.Series]:
    # Calculate the weighted average if sum of weights == 0, but not all weights are 0.

    series = []

    if len(df.index) == 0:
        return series

    # Create masks and aggregates.
    weight_is0 = weights == 0.0  # one boolean for each weight
    value_isna = df.isna()  # one boolean for each value

    # Rows containing NaN-values whose weight != 0

    mask = (value_isna & ~weight_is0).any(axis=1)
    series.append(pd.Series(np.nan, df.index[mask]))

    # Remaining rows only have NaN if weight == 0; these elements can be ignored.
    # Ignore ALL values with weight == 0, and check if rows are uniform.

    if isinstance(weights, pd.Series):
        # Keep only remaining rows and keep only columns with weight != 0.
        df = df.loc[~mask, ~weight_is0]
    else:
        # Keep only remaining rows, and replace all values with weight == 0 with NaN.
        df, weight_is0 = df[~mask], weight_is0[~mask]
        df = df.where(~weight_is0, other=np.nan)
    series.append(rowvalue_uniformity(df))
    return series


def _dataframe_columnwavg_with_weightsall0(
    df: pd.DataFrame,
) -> Iterable[pd.Series]:
    # Calculate the weighted average if all weights == 0.

    series = []

    if len(df.index) == 0:
        return series

    # Create masks and aggregates.
    value_isna = df.isna()  # one boolean for each value

    # Rows containing NaN-values

    mask = value_isna.any(axis=1)
    series.append(pd.Series(np.nan, df[mask].index))
    # Keep only remaining rows.
    df = df[~mask]

    # Remaining rows do not have NaN.

    # Check if rows are uniform.
    series.append(rowvalue_uniformity(df))

    return series


def rowvalue_uniformity(df: pd.DataFrame) -> pd.Series:
    """Calculate a value for each row. First discard the NaN. Then see if remaining
    values are identical. If yes, that value is the result. If not, NaN is the result.
    """

    # HACK: we should do these calculations row-by-row, but this is really slow for pint,
    # because the row Series don't have a pint-unit, but are series of pint-quantities.
    # So we use the following column-operations instead to get to the same result.
    # - Replace values whose weight == 0 with NaN.
    # We now want to verify, if all remainig values in a row are identical.
    # - Initially fill buffer with NaN-values.
    # - Observe first column. Ignore NaN. For not-NaN: put in buffer.
    # - Observe second column. Ignore NaN. For not-NaN: if buffer is empty, put in buffer.
    #   If buffer is not empty, compare. If not same, put uniform-flag to False.
    # - Continue for other columns.
    # Uniform flag is now set to False for non-uniform rows. For rows with uniform values
    # or uniform NaN, this value/NaN is found in buffer.
    uniform = pd.Series(True, df.index)
    buffer = pd.Series(np.nan, df.index)  # define to ensure exists even if df empty
    for i, (_, s) in enumerate(df.items()):
        if i == 0:
            # define here to ensure ``values`` has pint dtype if df does too
            to_type = float if pd.api.types.is_integer_dtype(s.dtype) else s.dtype
            buffer = pd.Series(np.nan, s.index).astype(to_type)
        must_compare = s.notna() & buffer.notna()
        if must_compare.any():
            # HACK: cannot use ``uniform & (...)`` because must_compare has partial index, and missing values are set to False
            uniform = ~(~uniform | ~(s[must_compare] == buffer[must_compare]))
        must_replace = s.notna() & buffer.isna()
        if must_replace.any():
            buffer = buffer.fillna(s[must_replace])

    buffer[~uniform] = RESULT_IF_WEIGHTSUM0_VALUESNOTUNIFORM
    return buffer


def weights_as_series(weights: Iterable | Mapping, refindex: Iterable) -> pd.Series:
<<<<<<< HEAD
=======
    # Step 1: turn into Series.
>>>>>>> 8cc59860
    if isinstance(weights, pd.Series):
        pass
    elif isinstance(weights, Mapping):
        weights = pd.Series(weights)
    elif isinstance(weights, Iterable):
        weights = pd.Series(weights, refindex)
    else:
        raise TypeError("``weights`` must be iterable or mapping.")
    # Step 2: avoid Series of Quantity-objects (convert to pint-series instead).
    return tools_unit.avoid_frame_of_objects(weights)


def values_areuniform(series: pd.Series, mask: Iterable = None) -> bool:
    """Return True if all values in series are same. If mask is provided, only compare
    values where the mask is True. If there are no values to compare, return True."""
    values = series[mask].values if mask is not None else series.values
    for i, val in enumerate(values):
        if i == 0:
            theval = val
        elif val != theval:
            return False
    return True


def concatseries(series: Iterable[pd.Series], refindex: Iterable = None) -> pd.Series:
    """Concatenate some series, and try to make it a pint-series if possible."""
    dtypes = set()
    for s in series:
        if s.isna().all():
            continue
        dtypes.add(s.dtype)
    if len(dtypes) == 1:
        dtype = dtypes.pop()
        series = [s.astype(dtype) for s in series]
    result = pd.concat(series)

    if refindex is None:
        return result.sort_index()
    result = result.loc[refindex]
    if isinstance(refindex, pd.DatetimeIndex) and (freq := refindex.freq):
        result.index.freq = freq
    return result<|MERGE_RESOLUTION|>--- conflicted
+++ resolved
@@ -54,7 +54,6 @@
 
 
 @overload
-<<<<<<< HEAD
 def general(
     fr: pd.DataFrame,
     weights: Iterable | Mapping | pd.Series | pd.DataFrame = None,
@@ -67,20 +66,6 @@
     fr: pd.Series | pd.DataFrame,
     weights: Iterable | Mapping | pd.Series | pd.DataFrame = None,
     axis: int = 0,
-=======
-def general(
-    fr: pd.DataFrame,
-    weights: Iterable | Mapping | pd.Series | pd.DataFrame = None,
-    axis: int = 0,
-) -> pd.Series:
-    ...
-
-
-def general(
-    fr: pd.Series | pd.DataFrame,
-    weights: Iterable | Mapping | pd.Series | pd.DataFrame = None,
-    axis: int = 0,
->>>>>>> 8cc59860
 ) -> float | tools_unit.Q_ | pd.Series:
     """
     Weighted average of series or dataframe.
@@ -453,10 +438,7 @@
 
 
 def weights_as_series(weights: Iterable | Mapping, refindex: Iterable) -> pd.Series:
-<<<<<<< HEAD
-=======
     # Step 1: turn into Series.
->>>>>>> 8cc59860
     if isinstance(weights, pd.Series):
         pass
     elif isinstance(weights, Mapping):
