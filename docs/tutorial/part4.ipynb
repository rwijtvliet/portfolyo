--- conflicted
+++ resolved
@@ -54,11 +54,7 @@
     "import pandas as pd\n",
     "\n",
     "index = pd.date_range(\n",
-<<<<<<< HEAD
-    "    \"2024-09-01\", \"2024-11-01\", freq=\"15T\", inclusive=\"left\", tz=\"Europe/Berlin\"\n",
-=======
     "    \"2024-09-01\", \"2024-11-01\", freq=\"15min\", inclusive=\"left\", tz=\"Europe/Berlin\"\n",
->>>>>>> 8cc59860
     ")\n",
     "# Creating portfolio line with market prices (here: price-forward curve).\n",
     "ts_prices = pf.dev.p_marketprices(index, avg=200)\n",
