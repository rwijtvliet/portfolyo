--- conflicted
+++ resolved
@@ -1,10 +1,6 @@
 [tool.poetry]
 name = "portfolyo"
-<<<<<<< HEAD
-version = "0.6.0"
-=======
 version = "0.6.1"
->>>>>>> 8cc59860
 description = "Analyse and manipulate timeseries related to power and gas offtake portfolios"
 authors = [
     "Ruud Wijtvliet <rwijtvliet@gmail.com>",
@@ -16,11 +12,7 @@
 
 [tool.poetry.dependencies]
 python = "^3.10"
-<<<<<<< HEAD
-pandas = "~2.0"       # pandas 2.1.0 doesn't play nice with pint-pandas. Update when new pint-pandas version is released (>0.5) 
-=======
 pandas = "^2.2"        
->>>>>>> 8cc59860
 matplotlib = "^3.7.2"
 pint = "^0.24"
 pint-pandas = "0.6"
