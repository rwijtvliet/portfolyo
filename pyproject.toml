[tool.poetry]
name = "portfolyo"
version = "0.5.10"
description = "Analyse and manipulate timeseries related to power and gas offtake portfolios"
authors = [
    "Ruud Wijtvliet <rwijtvliet@gmail.com>",
    "Sakshi Singh <sakshisingh1809@gmail.com>",
    "Alina Voilova <voilova.alina@gmail.com>",
]
license = "BSD-3"
readme = "README.rst"

[tool.poetry.dependencies]
python = ">=3.10"
pandas = "~2.0"       # pandas 2.1.0 doesn't play nice with pint-pandas. Update when new pint-pandas version is released (>0.5) 
matplotlib = "^3.7.2"
pint = "0.19.2"
pint-pandas = "0.4"
colorama = "^0.4.6"
holidays = "^0.32"
numpy = "^1.26.2"


[tool.poetry.group.test.dependencies]
codecov = "^2.1.13"
pytest = "^7.4.1"
coverage = "^7.3.0"
pytest-cov = "^4.1.0"
pyyaml = "^6.0.1"
openpyxl = "^3.1.2"


[tool.poetry.group.docs.dependencies]
sphinx = "^7.2.6"
sphinx-autobuild = "^2021.3.14"
matplotlib = "^3.8.2"
numpydoc = "^1.6.0"
sphinx-copybutton = "^0.5.2"
sphinx-exec-code = "^0.12"
sphinx-rtd-theme = "^1.3.0"
insegel = "^1.3.1"
nbsphinx = "^0.9.3"
pandoc = "^2.3"
<<<<<<< HEAD
pip-tools = "^7.4.1"
=======
IPython = "^8.23.0"

>>>>>>> c619cea5


[tool.poetry.group.dev.dependencies]
flake8 = "^6.1.0"
black = "^23.7.0"
pre-commit = "^3.4.0"
ipykernel = "^6.25.2"
importlib-metadata = "^4.8"

[build-system]
requires = ["poetry-core"]
build-backend = "poetry.core.masonry.api"<|MERGE_RESOLUTION|>--- conflicted
+++ resolved
@@ -11,7 +11,7 @@
 readme = "README.rst"
 
 [tool.poetry.dependencies]
-python = ">=3.10"
+python = "^3.10"
 pandas = "~2.0"       # pandas 2.1.0 doesn't play nice with pint-pandas. Update when new pint-pandas version is released (>0.5) 
 matplotlib = "^3.7.2"
 pint = "0.19.2"
@@ -41,12 +41,8 @@
 insegel = "^1.3.1"
 nbsphinx = "^0.9.3"
 pandoc = "^2.3"
-<<<<<<< HEAD
 pip-tools = "^7.4.1"
-=======
 IPython = "^8.23.0"
-
->>>>>>> c619cea5
 
 
 [tool.poetry.group.dev.dependencies]
